#######################################
# Portal Dataset
#######################################
id: https://w3id.org/amp-als/
name: amp-als
default_curi_maps:
  - semweb_context
prefixes:
  als: https://w3id.org/synapse/amp-als/vocab/
  linkml: https://w3id.org/linkml/
  schema: http://schema.org/
  rdfs: http://www.w3.org/2000/01/rdf-schema#
  skos: http://www.w3.org/2004/02/skos/core#
  prov: http://www.w3.org/ns/prov#
default_prefix: als
default_range: string
emit_prefixes:
  - rdf
  - rdfs
  - xsd
  - skos
imports:
  - linkml:types
slots:
  Component:
    description: Type of metadata template; provide the same one for all items/rows.
    required: true
  Filename:
    description: The name of the file.
    required: false
  accessRequirements:
    description: Statement describing access requirements for an entity.
    required: false
  accessType:
    description: Indicates access type / possible procedures needed for access to the resource.
    range: AccessTypeEnum
    required: true
    see_also:
      - accessRequirements
  acknowledgementStatements:
    description: Statement describing how resource use should be acknowledged.
    required: false
  assay:
    description: The technology used to generate the data in this file.
    range: AssayEnum
    required: true
  assayTarget:
    description: Target of the assay such as a HUGO gene symbol, cell type, or tissue region depending on the capabilities of the assay.
    required: false
  author:
    title: Author(s)
    description: The author of the resource; preferably use an ORCID ID, GitHub profile link, etc., if available and a text name if not.
    range: string
    multivalued: true
    required: false
  auxiliaryAsset:
    description: >
      URI to supplemental asset(s), e.g. QC reports or other auxiliary files to support the processing, analysis, or interpretation of the current entity.

    required: false
  batchID:
    description: Batch identifier, can be used in any context where added batch information is helpful, such as different sequencing runs or collection times.
    required: false
  benefactorId:
    description: The id of the resource from which access control is inherited.
    required: false
  citation:
    title: Citation
    description: Citation (e.g. doi) that usage of data or resource should be cited with.
    range: string
    required: false
  comments:
    title: Comments
    description: Brief free-text comments that may also be important to understanding the resource.
    range: string
    required: false
  concreteType:
    description: Refers to the class model the data platform uses for representing the resource. This is a low-level field set by the platform and is not a user annotation.
    required: false
  contentSize:
    description: (Files only) File size, usually calculated by the backend.
    required: false
  contentType:
    description: Refers to the type of content.
    notes:
      - Used by schematic (entities with value = dataset) to detect which folders to surface.
    required: false
  contributor:
    description: An entity responsible for making contributions to the resource.
    range: string
    required: false
    see_also: https://www.dublincore.org/specifications/dublin-core/dcmi-terms/#contributor
  createdBy:
    description: Refers to the user who created the resource.
    required: false
  createdOn:
    description: Refers to when the resource was created.
    required: false
  creator:
    description: An entity responsible for making the resource.
    notes:
      - Recommended practice is to identify the creator with a URI. If this is not possible or feasible, a literal value that identifies the creator may be provided.
    range: string
    required: true
    see_also: https://www.dublincore.org/specifications/dublin-core/dcmi-terms/#creator
  currentVersion:
    description: (Versionable entities only) The current version number of the resource.
    required: false
    see_also: https://www.w3.org/TR/vocab-dcat-3/#Property:resource_version
  dataStatus:
    description: Overall status of data in a study.
    range: string
    required: true
  dataType:
    any_of:
      - range: Data
      - range: Metadata
    description: >
      Links an entity to data types that the entity represents/contains. This is closely tied to the assay property. For example, a file of dataType `genomicVariants` might have an assay value of `whole genome sequencing`.

    required: true
  datasetItemCount:
    description: Count of files in dataset. Auto-calculated by Synapse.
    required: false
  datasetSizeInBytes:
    description: Size of dataset entity in bytes. Auto-calculated by Synapse.
    required: false
  description:
    description: Text describing a resource.
    range: string
    required: false
  diagnosis:
    description: Diagnosis for the individual given signs and symptoms. Use the most specific diagnosis term that applies.
    range: string
    required: true
  documentation:
    description: URL to any documentation describing the resource and its use.
    required: false
  doi:
    description: Digital object identifier of the resource.
    required: false
  etag:
    description: Synapse employs an Optimistic Concurrency Control (OCC) scheme to handle concurrent updates. The E-Tag changes every time an entity is updated it is used to detect when a client's current representation of an entity is out-of-date.
    required: false
  experimentId:
    description: When applicable, an optional identifier that can be used to distinguish or group the experiments that generated the data; also can be used to denote internal batch reference if needed.
    required: false
  experimentalCondition:
    description: A free-text description of the experimental condition (e.g. 5 mM doxorubicin).
    required: false
  fileCount:
    description: Number of files in the resource collection.
    notes:
      - This is auto-generated by Synapse for datasets.
    required: false
  fileFormat:
    description: Defined format of the data file, typically corresponding to extension, but sometimes indicating more general group of files produced by the same tool or software
    range: FileFormatEnum
    required: true
  fileSize:
    description: Size of file in bytes.
    required: false
  funder:
    description: Refers to the funding organization for the generated resource. This annotation is handled by the DCC.
    range: string
    required: false
  grantDOI:
    description: Doi of a grant (e.g. in ProposalCentral) that can be associated with the entity.
    range: string
    required: false
  license:
    title: License
    description: Link to a license or name of license applicable for the resource.
    range: License
    required: false
  modifiedBy:
    description: Refers to a user who last modified the resource on the platform.
    required: false
  sex:
    any_of:
      - range: SexEnum
      - range: UnknownEnum
      - range: NotApplicableEnum
    description: Phenotypic expression of chromosomal makeup that defines a study subject as male, female, or other.
    required: false
  species:
    description: The name of a species (typically a taxonomic group) of organism.
    range: SpeciesEnum
    required: true
  specimenID:
    description: >
      A unique identifier (non-PII) that represents the subspecimen (subsample) from which the data came,  e.g. an ID that distinguishes between different parts of the same parent tumor specimen.

    required: true
  specimenIDSource:
    description: Optional annotation describing where the specimen ID source derived from, e.g. the biobank providing samples or a providing lab.
    required: false
  studyId:
    description: Id of study.
    range: string
    required: true
  studyLeads:
    description: Individuals with lead roles in a study.
    multivalued: true
    required: true
  studyName:
    description: Name of a study.
    range: string
    required: true
  summary:
    description: A short description (an abstract).
    range: string
    required: true
  title:
    description: Title of a resource.
    range: string
    required: true
    see_also: https://www.w3.org/TR/vocab-dcat-3/#Property:resource_title
  readLength:
    description: Length of sequencing reads in base pairs
    range: integer
    required: false
  totalReads:
    description: Total number of sequencing reads
    range: integer
    required: false
  libraryLayout:
    description: Single-end or paired-end sequencing layout
    range: LibraryLayoutEnum
    required: false
  genomeReference:
    description: Reference genome used for alignment
    range: GenomicReferenceEnum
    required: false
  softwareAndVersion:
    description: Software and version used for data processing
    range: string
    required: false
  nucleicAcidSource:
    description: Source of nucleic acid for library preparation
    range: NucleicAcidSourceEnum
    required: false
  libraryPreparationMethod:
    description: Method used for library preparation
    range: LibraryPreparationMethodEnum
    required: false
enums:
  AssayEnum:
    title: Assay
    permissible_values:
      2D AlamarBlue absorbance:
        description: Cell viability assay based on detection of AlamarBlue (resazurin). Living cells reduce blue, non-fluorescent resazurin to the red, fluorescent molecule resorufin.  The amount of fluorescence or absorbance is proportional to the number of living cells and corresponds to the cell’s metabolic activity. For the absorbance-based assay, absorbance can be read at 570 nm.
        meaning: https://www.thermofisher.com/us/en/home/life-science/cell-analysis/fluorescence-microplate-assays/microplate-assays-cell-viability/alamarblue-assay-cell-viability.html
      2D AlamarBlue fluorescence:
        description: Cell viability assay based on detection of AlamarBlue (resazurin). Living cells reduce blue, non-fluorescent resazurin to the red, fluorescent molecule resorufin. The amount of fluorescence or absorbance is proportional to the number of living cells and corresponds to the cell’s metabolic activity. For the fluorescence-based assay, color change and fluorescence can be detected using 560/590 nm (excitation/emission).
        meaning: https://www.thermofisher.com/us/en/home/life-science/cell-analysis/fluorescence-microplate-assays/microplate-assays-cell-viability/alamarblue-assay-cell-viability.html
      3D confocal imaging:
        description: Confocal microscopy with 3D reconstruction of the sample tissue.
        meaning: https://pubmed.ncbi.nlm.nih.gov/34331281
      3D electron microscopy:
        description: Three-dimensional (3D) reconstruction of single, transparent objects from a collection of projection images recorded with a transmission electron microscope. It offers the opportunity to obtain 3D information on structural cellular arrangements with a high resolution.
        meaning: http://purl.obolibrary.org/obo/MI_0410
      3D imaging:
        description: Technique to produce 3D images to visualize important structures in great detail. To produce 3D images, many scans are made, and then combined by computers to produce a 3D model, which can then be manipulated. 3D ultrasounds are produced using a somewhat similar technique.
        meaning: http://purl.obolibrary.org/obo/NCIT_C18485
      3D microtissue viability:
        description: Cell viability assay on a 3D microtissue model.
        meaning: https://www.ncbi.nlm.nih.gov/books/NBK343426/
      actigraphy:
        description: Use of a portable device (actigraph) to study sleep-wake patterns and circadian rhythms by assessing movement.
        meaning: http://purl.obolibrary.org/obo/MAXO_0000914
      AlgometRx Nociometer:
        description: Assay that can selectively measure the sensitivity of three different nerve fiber types. An overall score can be derived to indicate the type of pain a person is experiencing and can be used to monitor how well a patient responds to treatment of pain.
      auditory brainstem response:
        description: ABR is a gold standard for evaluating hearing in mice. A non-invasive method that measures the electrical activity generated by the auditory nerve and brainstem in response to sound stimuli. Electrodes are placed on the scalp of the mouse, and sound is delivered through a speaker or earphone.
      ATAC-seq:
        description: Open chromatin regions measured by sequencing DNA after assay for transposase-accessible chromatin (ATAC) treatment
        meaning: http://purl.obolibrary.org/obo/OBI_0002039
      ATPase activity assay:
        description: As an assay used for drug discovery, measures enzymatic ATP hydrolysis to help assess levels of enzymatic activity induced by a candidate drug molecule.
        meaning: http://purl.obolibrary.org/obo/MI_0880
        notes:
          - See also https://www.bellbrooklabs.com/atpase-activity-assay-for-drug-discovery/ for discussion
      BrdU proliferation assay:
        description: A cell proliferation assay in which cells are cultured in the presence of BrdU which is incorporated into newly synthesized DNA of replicating cells (during the S phase of the cell cycle).
        meaning: http://purl.obolibrary.org/obo/OBI_0000664
      Bru-seq:
        description: Bromouridine sequencing (Bru-seq) uses bromouridine incorporation to label and isolate newly transcribed RNA, enabling genome-wide analysis of nascent transcription and real-time measurement of RNA synthesis rates.
        meaning: http://purl.obolibrary.org/obo/OBI_0002113
      BruChase-seq:
        description: BruChase sequencing extends Bru-seq with a chase period to measure both RNA synthesis and degradation rates, providing kinetic analysis of transcript turnover and RNA stability genome-wide.
        source: http://purl.obolibrary.org/obo/OBI_0002114
      CAPP-seq:
        description: Cancer Personalized Profiling by deep sequencing (CAPP-seq) is a novel blood-based assay that uses next-generating sequencing to quantitate circulating tumor DNA (ctDNA)
        meaning: http://www.ebi.ac.uk/efo/EFO_0008672
        source: https://www.redjournal.org/article/S0360-3016(16)30438-2/fulltext
      CUT&RUN:
        description: Cleavage Under Targets and Release Using Nuclease (CUT&RUN) is a chromatin profiling strategy in which antibody-targeted controlled cleavage by micrococcal nuclease releases specific protein-DNA complexes into the supernatant for paired-end DNA sequencing. (doi:10.7554/eLife.21856)
      ChIP-seq:
        description: Chromatin immuno-precipitation followed by sequencing
        meaning: http://purl.obolibrary.org/obo/OBI_0000716
      'Child Behavior Checklist for Ages 1.5-5':
        description: >
          "A standardized measure designed to detect behavioral and emotional problems in children 1.5-5 years old.  The forms obtain parents', daycare providers', and teachers' ratings of 99 problem items plus descriptions of problems, disabilities,  what concerns respondents most about the child, and the best things about the child. [ NCI ]".

        meaning: http://purl.obolibrary.org/obo/NCIT_C165712
      'Child Behavior Checklist for Ages 6-18':
        description: >
          "A standardized measure designed to detect behavioral and emotional problems in children and adolescents.  It is completed by the parent/caretaker who spends the most time with the child and provides ratings for 20 competence and 120 problem items. [ NCI ]"

        meaning: http://purl.obolibrary.org/obo/NCIT_C165711
      CODEX:
        description: CODEX imaging.
      CROP-seq:
        description: CRISPR droplet sequencing (CROP-seq) combines single-cell RNA sequencing with pooled CRISPR screening to assess gene function by measuring transcriptional responses to individual gene perturbations at single-cell resolution.
        source: https://www.nature.com/articles/nmeth.4177
      confocal microscopy:
        description: >
          Confocal microscopy has advantages over widefield optical microscopy, including the ability to eliminate or reduce background information away from the focal plane and collect serial optical sections from thick specimens.  It uses point illumination and a spatial pinhole to eliminate out-of-focus light in specimens that are thicker than the focal plane.

        meaning: http://www.bioassayontology.org/bao#BAO_0000453
      Corsi blocks:
        description: "A visuospatial counterpart to the verbal-memory span task (Milner, 1971). Over the years, it has frequently been used to assess visuospatial short-term memory performance in adults  (e.g. Smyth & Scholey, 1992), children (e.g. Orsini, Schiappa, & Grossi, 1981), and patients with neuropsychological deficits. \n"
        meaning: https://www.cognitiveatlas.org/task/id/trm_4da881dace79c/
      current clamp assay:
        description: >
          The current clamp technique records the membrane potential by injecting current into a cell through the recording electrode.  Unlike in the voltage clamp mode, where the membrane potential is held at a level determined by the experimenter, in "current clamp" mode the membrane potential is free to vary,  and the amplifier records whatever voltage the cell generates on its own or as a result of stimulation.  This technique is used to study how a cell responds when electric current enters a cell; this is important for instance for understanding how neurons respond to neurotransmitters that act by opening membrane ion channels.

        meaning: http://purl.obolibrary.org/obo/OBI_0002185
      DART-seq:
        description: Digital analysis of RNA targeting sequencing (DART-seq) enables transcriptome-wide detection and quantification of adenosine-to-inosine RNA editing events through computational analysis of RNA sequencing data.
        source: https://www.nature.com/articles/s41467-021-23239-9
      diffusion MRI:
        description: MRI method that measure the diffusion of water in the tissue, rather than the content of water as measured in conventional MRI.
        meaning: http://purl.obolibrary.org/obo/NCIT_C20117
      distortion product otoacoustic emissions:
        description: >
          DPOAE evaluates cochlear (outer hair cell) function and helps identify hearing loss due to cochlear dysfunction.Measures the sound waves generated by the inner ear (cochlea) in response to two simultaneous tones of different frequencies.  A probe with a microphone and speaker is placed in the ear canal to deliver sounds and capture the cochlear response.

      DNA optical mapping:
        description: Fluorescent imaging of linearly extended DNA molecules to probe information patterns along the molecules
        meaning: https://doi.org/10.1016/j.copbio.2013.01.009
      ELISA:
        description: A highly sensitive technique for detecting and measuring antigens or antibodies in a solution; the solution is run over a surface to which immobilized antibodies specific to the substance have been attached, and if the substance is present, it will bind to the antibody layer, and its presence is verified and visualized with an application of antibodies that have been tagged in some way.
        meaning: http://purl.obolibrary.org/obo/NCIT_C16553
      ERR bisulfite sequencing:
        description: 'Enhanced reduced representation bisulfite sequencing (ERRBS) '
      EdU proliferation assay:
        description: Proliferation assay using EdU as a thymidine nucleoside analog is an alternative to the classical BrdU assay.
        meaning: http://purl.obolibrary.org/obo/OBI_0000891
        source: https://www.sigmaaldrich.com/deepweb/assets/sigmaaldrich/product/documents/100/843/17-1052x.pdf
      FIA-MSMS:
        description: Flow injection analysis - tandem mass spectrometer
        meaning: https://www.ncbi.nlm.nih.gov/pubmed/28667829
      FLIPR high-throughput cellular screening:
        description: >
          An imaging-based system that allows measurement and analysis of peaks of human-derived induced pluripotent stem cells (hiPSCs),  differentiated into cardiomyocytes and neurons,  up to 100 times per second and quickly cherry pick events such as Early-After-Depolarization-like events (EAD-like events), fibrillation, and irregular beating.

        source: https://www.moleculardevices.com/products/flipr-penta-high-throughput-cellular-screening-system
      Fluorescence In Situ Hybridization:
        description: >
          A physical mapping approach that uses fluorescent tags to detect hybridization of probes within metaphase chromosomes or less condensed somatic interphase chromatin.  This technique can be used for identification of chromosomal abnormalities and for gene mapping.

        meaning: http://purl.obolibrary.org/obo/NCIT_C17563
      Focus group:
        description: >
          A small, usually diverse group of people whose response to something is studied to determine the response that can be expected from a larger population.  It is used especially in market research and political analysis.

        meaning: http://purl.obolibrary.org/obo/NCIT_C154589
      FTIR spectroscopy:
        description: >
          Fourier transform infrared (FTIR) spectroscopy is a technique used to obtain an infrared spectrum of absorption or emission of a solid, liquid or gas.  An FTIR spectrometer simultaneously collects high-resolution spectral data over a wide spectral range.

        meaning: http://purl.obolibrary.org/obo/CHMO_0000636
      HI-C:
        description: Chromatin interactions detected by HI-C protocol
        meaning: http://www.ebi.ac.uk/efo/EFO_0007693
      HPLC:
        description: >
          Frequently referred to simply as HPLC, this form of column chromatography is used frequently in biochemistry.  The analyte is forced through a column by liquid at high pressure, which decreases the time the separated components remain on the stationary phase.

        meaning: http://purl.obolibrary.org/obo/NCIT_C16434
      Interview:
        description: A conversation with an individual regarding his or her background and other personal and professional details, opinions on specific subjects posed by the interviewer, etc.
        meaning: http://purl.obolibrary.org/obo/NCIT_C16751
      ISO-seq:
        description: Full isoform sequencing
      MIB/MS:
        description: Kinomics assay using multiplexed kinase inhibitor beads and mass spectrometry (MIB/MS)
        meaning: https://www.ncbi.nlm.nih.gov/pmc/articles/PMC3328787/
      MeRIP-seq:
        description: Methylated RNA immunoprecipitation sequencing (MeRIP-seq) maps N6-methyladenosine (m6A) modifications transcriptome-wide by immunoprecipitating methylated RNA fragments followed by high-throughput sequencing.
        meaning: https://pubmed.ncbi.nlm.nih.gov/22608085/
      Matrigel-based tumorigenesis assay:
        description: An assay in which tumor cells are loaded into a Matrigel matrix and measured for tumor formation characteristics
        see_also:
          - https://www.ncbi.nlm.nih.gov/pmc/articles/PMC3230200/
      MudPIT:
        description: MudPIT is a method for rapid and large-scale protein identification by multidimensional liquid chromatography associated with tandem mass spectrometry
        meaning: http://purl.obolibrary.org/obo/MI_0658
      NIH Toolbox:
        description: A comprehensive set of neuro-behavioral measures that assess cognitive, emotional, sensory, and motor functions"
        meaning: http://purl.obolibrary.org/obo/NCIT_C154482
      NOMe-seq:
        description: Nucleosome Occupancy and Methylome Sequencing
        meaning: http://purl.obolibrary.org/obo/NCIT_C106053
      RNA array:
        description: RNA measurements captured by array technology
        meaning: http://purl.obolibrary.org/obo/OBI_0001463
      RNA-seq:
        description: Bulk RNA sequencing
        meaning: http://purl.obolibrary.org/obo/OBI_0001271
      RPPA:
        description: Reverse phase protein array (RPPA) is a an assay that measures multiple protein expression levels in a large number of biological samples simultaneously using high quality antibodies
        meaning: http://www.bioassayontology.org/bao#BAO_0010030
      Riccardi and Ablon scales:
        description: The Riccardi and Ablon scales score severity and visibility of disease, respectively, and are commonly used as a combined assessment for NF1 patients in clinical settings. See https://doi.org/10.1001/archderm.137.11.1421 for example usage.
        meaning: https://doi.org/10.1001/archderm.137.11.1421
      SNP array:
        description: SNP measurements captured by array technology
        meaning: http://purl.obolibrary.org/obo/OBI_0001204
      SUSHI:
        description: Fast super-resolution method that exploits sparsity in the underlying vasculature and statistical independence within the measured signals to detect slow-flowing blood, facilitating noninvasive perfusion measurements.
        meaning: https://pubmed.ncbi.nlm.nih.gov/30295619/
      Sanger sequencing:
        description: A DNA sequencing technique in which a mixture of deoxynucleosidetriphosphates (dNTPs) and chain-terminating dNTPs, which are radioactively or fluorescently labeled, are combined within the reaction mixture. Once the reaction is complete, the DNA strands are separated by size, and the labeled chain terminating dNTPs can be read in sequence by the investigator or by a machine.
        meaning: http://purl.obolibrary.org/obo/NCIT_C19641
      Social Responsiveness Scale:
        description: "The Social Responsiveness Scale (SRS; Constantino et al., 2003) is a brief assessment tool for measuring autism traits."
        source: https://doi.org/10.1037/t17260-000
      'Social Responsiveness Scale, Second Edition':
        description: Identifies the presence and severity of social impairment within the autism spectrum and differentiates it from that which occurs in other disorders.
        source: https://www.wpspublish.com/srs-2-social-responsiveness-scale-second-edition
      T cell receptor repertoire sequencing:
        description: A sequencing assay that determines the sequences of DNA or RNA molecules that encode the repertoire of T cell receptors within an input sample.
        meaning: http://purl.obolibrary.org/obo/OBI_0002990
      TIDE:
        description: >
          Tracking of Indels by Decomposition (TIDE) is a simple and accurate assay to precisely determine the spectrum and frequency of targeted mutations generated  in a pool of cells by genome editing tools such as CRISPR/Cas9, TALENs and ZFNs.

        source: https://tide.nki.nl/
      TMT quantitation:
        description: An isobaric labeling technique that uses tags containing four regions with the same total molecular weights and structure, so that during chromatographic or electrophoretic separation and in single MS mode, molecules labelled with different tags are indistinguishable.
        meaning: http://purl.obolibrary.org/obo/ERO_0002175
      TriKinetics activity monitoring:
        description: TriKinetics systems quantify animal movement over time, and can be used to measure circadian rhythm, sleep, longevity, social interaction, geotaxis, learning, phototaxis, and drug response in various species of flies, mosquitoes, bees, spiders, ants, cockroaches, beetles, moths, zooplankton, and fish, among others.
        source: https://trikinetics.com/
      Von Frey test:
        description: Assay applying electrical stimulus to assess pain in rodents.
        meaning: https://www.ncbi.nlm.nih.gov/pmc/articles/PMC5592204/
      active avoidance learning behavior assay:
        description: A behavioral assay devised to measure active avoidance learning behavior
      array:
        description: ''
      atomic force microscopy:
        description: Microscopy which uses a sharp spike (known as a 'tip') mounted on the end of a cantilever to scan the surface of the specimen
        meaning: http://purl.obolibrary.org/obo/CHMO_0000113
      autoradiography:
        description: A radioactivity detection technique using X-ray film to visualize molecules or fragments of molecules that have been radioactively labeled.
        meaning: http://purl.obolibrary.org/obo/ERO_0000716
      bisulfite sequencing:
        description: Methylation data captured by sequencing of DNA treated by a bisulfite-based chemical process
        meaning: http://purl.obolibrary.org/obo/OBI_0000748
      blood chemistry measurement:
        description: The determination of the measured concentrations of chemical constituents of the blood by assay in a clinical laboratory.
        meaning: http://purl.obolibrary.org/obo/NCIT_C47868
      blue native PAGE:
        description: Blue native PAGE (BN-PAGE) permits a high-resolution separation of multi-protein complexes under native conditions.
        meaning: http://purl.obolibrary.org/obo/MI_0276
      body size trait measurement:
        description: Any measurable or observable characteristic related to the overall physical magnitude of an organism.
        meaning: http://purl.obolibrary.org/obo/VT_0100005
      bone histomorphometry:
        description: Asasy providing quantitative information on metabolic bone diseases and fracture healing. This is the broader assay concept containing both static and dynamic histomorphometry.
      brightfield microscopy:
        description: Microscopy where the specimen is illuminated with light transmitted from a source on the opposite side of the specimen from the objective
        meaning: http://purl.obolibrary.org/obo/CHMO_0000104
      cAMP-Glo Max Assay:
        description: The cAMP-Glo Max Assay from Promega is a bioluminescent assay used for the quantification of cyclic AMP (cAMP) in cell-based assays. It utilizes a luminescent luciferase-based detection system to detect the levels of cAMP in cell lysates, which can be used to study G protein-coupled receptor (GPCR) signaling and other intracellular signaling pathways.
        meaning: https://www.promega.com/products/cell-signaling/gpcr-signaling/camp_glo-max-assay/?catNum=V1681
      CAGE-seq:
        description: Cap Analysis of Gene Expression sequencing (CAGE-seq) identifies and quantifies transcription start sites genome-wide by sequencing the 5' ends of capped mRNAs, providing precise mapping of transcriptional initiation events.
        meaning: https://ontobee.org/ontology/OBI?iri=http://purl.obolibrary.org/obo/OBI_0001674
      calcium retention capacity assay:
        description: The CRC assay assesses Ca2+-related mitochondrial functions
        see_also:
          - https://pubmed.ncbi.nlm.nih.gov/29781984/
      cell competition:
        description: An assay in which two or more labeled populations of cells or organoids are mixed, allowed to grow, possibly in the presence of a drug or other perturbagen. The relative quantity of the cell populations is measured at the end of the experiment.
        meaning: https://pubmed.ncbi.nlm.nih.gov/22113311/
      cell count:
        description: A procedure to determine the number of cells in a sample. Also used to mean the result of such a procedure.
        meaning: http://purl.obolibrary.org/obo/NCIT_C48938
      cell painting:
        source: https://www.nature.com/articles/nprot.2016.105
      cell proliferation:
        description: A cellular assay that allows for the measurement of the multiplication or reproduction of cells, resulting in the expansion of a cell population.
        meaning: http://purl.obolibrary.org/obo/ERO_0000636
      cell viability assay:
        description: This assay type measures the cellular state of living or dying by measuring an indicator of life or death
        meaning: http://www.bioassayontology.org/bao#BAO_0003009
      clinical data:
        description: Data pertaining to the medical well-being or status of a patient. Category also includes clinical reports and individual patient data.
        meaning: http://purl.obolibrary.org/obo/NCIT_C15783
      CLIP-seq:
        description: Cross-linking immunoprecipitation sequencing (CLIP-seq) identifies genome-wide binding sites of RNA-binding proteins by cross-linking protein-RNA complexes in vivo, followed by immunoprecipitation and sequencing of associated RNA fragments.
        meaning: http://purl.obolibrary.org/obo/OBI_0001858
      cNF-Skindex:
        description: The cNF-Skindex, validated in a French population, specifically assesses the cNF-related QOL.
        source: https://pubmed.ncbi.nlm.nih.gov/37149083/
      cognitive assessment:
        description: A set of tests or assessments to determine congnitive abilities of a patient.
        meaning: http://purl.obolibrary.org/obo/MAXO_0009017
      combination library screen:
        description: High throughput sample analysis of collections of compounds that provide a variety of chemically diverse structures that can be used to identify structure types that have affinity with pharmacological targets.
        meaning: http://purl.obolibrary.org/obo/ERO_0001686
      combination screen:
        description: ''
      complex II enzyme activity assay:
        description: Assay measuring activity of the Complex II enzyme for e.g. high-throughput screening.
        notes:
          - Can be considered a mitochondrial assay
        source: https://www.caymanchem.com/product/700940/mitocheck%C2%AE-complex-ii-activity-assay-kit
      compound screen:
        description: ''
      contextual conditioning behavior assay:
        description: A behavioral assay devised to measure contextual conditioning behavior
      conventional MRI:
        description: Magnetic resonance imaging using standard protocols for high resolution structural and anatomic characterization, including T1 weighted, T2 weighted, fluid attenuated inversion recovery (FLAIR), and gadolinium-enhanced sequences. [  NCI  ]
        meaning: http://purl.obolibrary.org/obo/NCIT_C175525
      Children's Dermatology Life Quality Index Questionnaire:
        description: A standardized rating scale originally developed by Lewis-Jones and Finlay in 1995. This instrument is used to make quality of life assessment in children with skin conditions. [ NCI ]
        meaning: http://purl.obolibrary.org/obo/NCIT_C119092
      differential scanning calorimetry:
        description: Differential scanning calorimetry (DSC) is the measurement of thermodynamic parameters (e.g. enthalpy) during a chemical or biochemical reaction of both a sample and a reference, by the known variation (step-wise or linear) of one variable, whilst a second is kept constant.
        meaning: http://purl.obolibrary.org/obo/CHMO_0000684
      dynamic light scattering:
        description: Dynamic Light Scattering (DLS), also known as photocorrelation spectroscopy, is a method for determining the size distribution of a sample of small particles in solution by illuminating the sample with a light source (usually a laser) and measuring the time-dependent fluctuations in the intensity of the scattered light caused by Brownian motion.
        meaning: http://purl.obolibrary.org/obo/CHMO_0000167
      electrochemiluminescence:
        description: A method in which electromagnetic radiation, in the form of light emission, is generated from an electrochemical reaction in a solution.
        meaning: http://purl.obolibrary.org/obo/NCIT_C111193
        source: https://www.mesoscale.com/en/technical_resources/our_technology/ecl
      electrophoretic light scattering:
        description: Subtype of dynamic light scattering, used to measure electrophoretic mobility.
        source: https://en.wikipedia.org/wiki/Electrophoretic_light_scattering
      elevated plus maze test:
        description: A method which utilizes an experimental apparatus consisting of four arms, usually two enclosed and two open, in the shape of a plus (+) upon which the test animal can walk. The maze is elevated a set distance, for example 40 to 60 centimeters, above the floor or platform upon which the apparatus sits.
        meaning: http://purl.obolibrary.org/obo/MMO_0000262
      FACE-Q Appearance-related Distress:
        description: >
          This 8-item scale measures appearance-related distress in people seeking cosmetic treatments for the body or the face.  Item ask someone to agree/disagree with statements about feelings (e.g., unhappy, stressed, down) and behaviors, such as avoiding being around people.

        meaning: https://qportfolio.org/wp-content/uploads/2021/11/FACE-Q-AESTHETICS-USERS-GUIDE.pdf
      FACS:
        description: Fluorescence-Activated Cell Sorting (FACS) isolates specific cell populations based on fluorescent markers using flow cytometry, often combined with downstream RNA sequencing for cell-type-specific transcriptomic analysis.
        meaning: http://purl.obolibrary.org/obo/OBI_0000916
      flow cytometry:
        description: A cytometry assay in which an input cell population is put in solution, is passed by a laser, and optical sensors are used to detect scattering of the laser light and/or fluorescence of specific markers to count and characterize the particles in solution
        meaning: http://purl.obolibrary.org/obo/OBI_0000916
      focus forming assay:
        description: The focus forming assay (FFA) is an immunostaining technique and a variation of the viral plaque assay. Instead of detecting the plaque formation after virus-induced cell lysis these assays detect infected host cells and infectious virus particles before a plaque is formed.
        see_also:
          - https://www.bpes.co.uk/focus-forming-assay-virus-titer-quantitation/
      functional MRI:
        description: The principle of functional MRI imaging is to take a series of images of an organ in quick succession and to statistically analyze the images for differences among them. Most commonly used in studies of brain function. [  NCI  ]
        meaning: http://purl.obolibrary.org/obo/NCIT_C17958
      gait measurement:
        description: >
          Quantification of some aspect of a person's gait such as rhythm, variability or step length

        meaning: http://www.ebi.ac.uk/efo/EFO_0007680
      gel filtration chromatography:
        description: >
          'Gel filtration chromatography (synonym: gel permeation chromatography - GPC) is a type of size-exclusion chromatography (SEC), that separates analytes on the basis of size, typically in organic solvents.  The technique is often used for the analysis of polymers.'

        meaning: http://purl.obolibrary.org/obo/CHMO_0001011
      gel permeation chromatography:
        description: AKA size exclusion chromatography (GPC/SEC), this assay is a type of high performance liquid chromatography used to determine the molecular weight distributions of polymers.
        source: https://www.agilent.com/cs/library/primers/Public/5990-6969EN%20GPC%20SEC%20Chrom%20Guide.pdf
      genotyping:
        description: The determination of the DNA sequence of an individual.
        meaning: http://purl.obolibrary.org/obo/NCIT_C45447
      high content screen:
        description: An image analysis technique combining automated fluorescence microscopy with multi-parameter quantitative image analysis for the large scale study of cells (cellomics).
        meaning: http://www.ebi.ac.uk/efo/EFO_0007550
      high frequency ultrasound:
        description: High frequency ultrasound (HFUS) is an imaging modality that can give greater resolution of surface changes in skin (review in PMID:24583666)
      high-performance liquid chromatography/tandem mass spectrometry:
        description: HPLC-MSMS is an analytical technique wherein high performance liquid chromatography is coupled to tandem mass spectrometry in order to separate, identify, and quantify substances in a sample.
        meaning: http://purl.obolibrary.org/obo/NCIT_C120691
      immunoassay:
        description: Generic immunology assay
      immunocytochemistry:
        description: The branch of immunochemistry dealing with cells and cellular activity; the application of immunochemical techniques to cytochemistry.
        meaning: http://purl.obolibrary.org/obo/NCIT_C17731
      immunofluorescence:
        description: An immunological procedure in which the antibodies are coupled with molecules which fluoresce under ultra violet (UV) light. This makes them particularly suitable for detection of specific antigens in tissues or on cells.
        meaning: http://purl.obolibrary.org/obo/NCIT_C17370
      immunohistochemistry:
        description: An immunostaining assay to detect and potentially localize antigens within the cells of a tissue section
        meaning: http://purl.obolibrary.org/obo/OBI_0001986
      in silico synthesis:
        description: Synthesis of molecules and compounds (e.g. drug candidates) via simulation or other system outside of a live biological system.
      in vitro tumorigenesis:
        description: An in vitro assay devised to measure tumor formation
      in vivo PDX viability:
        description: Assay to assess viability using PDX model.
      in vivo bioluminescence:
        description: An imaging assay that allows detection of bioluminescence from a living organism or organisms.
        meaning: http://purl.obolibrary.org/obo/ERO_0000651
      in vivo tumor growth:
        description: The growth of a tumor measured using calipers, ruler, or another similar measurement device. See also "in vivo bioluminescence".
      jumping library:
        description: >
          Jumping libraries are created to bypass difficult to align/map regions, such as those containing repetitive DNA sequences. Briefly, the DNA of interest is identified, cut into fragments either with restriction enzymes or by shearing.  The size-selected fragments are ligated to adapters for bead-capture and circularized. After bead-capture, the DNA is linearized via restriction enzymes, and can be sequenced using adapter primers facing in outward [reverse/forward (RF)] directions.  These library inserts are considered jumping because the ends originate from distal genomic DNA sequences and are ligated adjacent to one another during circularization.

        source: https://gatk.broadinstitute.org/hc/en-us/articles/360035890751-Jumping-libraries
      LCM:
        description: Laser Capture Microdissection (LCM) precisely isolates specific cells or tissue regions from histological sections using laser technology, enabling spatially-resolved molecular analysis when combined with sequencing approaches.
        meaning: http://purl.obolibrary.org/obo/OBI_0001096
      label free mass spectrometry:
        description: A mass spectrometry assay that allows for measurement for endogenous targets in live cell assays, and eliminates the need for tags, dyes, or specialized reagents or engineered cells.
        meaning: http://purl.obolibrary.org/obo/ERO_0000708
      laser speckle imaging:
        description: A noninvasive, non-scanning optical imaging technique that provides full-field visualization of blood flow to the tissue being imaged, which provides information about tissue perfusion and the efficiency of disease treatment.
        meaning: http://purl.obolibrary.org/obo/NCIT_C116492
      light scattering assay:
        description: A method for determining structure by measuring the change in direction or energy of scattered visible light. Light is scattered by the electrons surrounding the atomic nuclei in the sample.
        meaning: http://purl.obolibrary.org/obo/CHMO_0000166
      liquid chromatography-electrochemical detection:
        description: A liquid chromatography method that is sensitive to compounds which can be either reduced or oxidised. The mobile phase passes directly over the working electrode, which is set to the specific potential required for oxidation or reduction. The current produced is then measured.
        meaning: http://purl.obolibrary.org/obo/CHMO_0001746
      liquid chromatography/mass spectrometry:
        description: LC-MS is a hyphenated technique, combining the separation power of liquid chromatography (LC), an analytical chromatographic technique for separating ions or molecules dissolved in a solvent, with the detection power of mass spectrometry(MS), a technique to separate gas phase ions according their m/z (mass to charge ratio) value. Used for drug screening, pharmacology studies, environmental analyses and forensics.
        meaning: http://purl.obolibrary.org/obo/NCIT_C18475
      liquid chromatography/tandem mass spectrometry:
        description: LC-MSMS is an analytical technique wherein liquid chromatography is coupled to tandem mass spectrometry in order to separate, identify, and quantify substances in a sample.
        meaning: http://purl.obolibrary.org/obo/NCIT_C122168
      lncRNA-seq:
        description: Long non-coding RNA measurements collected from RNA-Seq experiments
      local field potential recording:
        description: An extracellular electrophysiology assay where a microelectrode is placed in the extracellular space of brain tissue to measure action potential and compared to an electrode either outside or inside that tissue.
        meaning: http://purl.obolibrary.org/obo/OBI_0002189
      long term potentiation assay:
        description: A measure of the persistent robust synaptic response induced by synchronous stimulation of pre- and postsynaptic cells.
        meaning: http://purl.obolibrary.org/obo/VT_0002207
      mRNA counts:
        description: A mRNA profiling assay using digital molecular barcoding technology to quantify target mRNA molecules without the need for amplification.
      m6A array:
        description: N6-methyladenosine array (m6A array) is a microarray-based method for detecting and quantifying m6A RNA modifications across the transcriptome using methylation-specific antibodies and array hybridization.
        source: https://www.arraystar.com/m6a-methylated-rna-immunoprecipitation-microarray/
      magnetic resonance angiography:
        description: Angiography using magnetic resonance imaging.
        meaning: http://purl.obolibrary.org/obo/NCIT_C190557
      magnetic resonance spectroscopy:
        description: Detection and measurement of the resonant spectra of molecular species in a tissue or sample.
        meaning: http://purl.obolibrary.org/obo/NCIT_C16810
      Magnetization-Prepared Rapid Gradient Echo MRI:
        description: >
          A magnetic resonance imaging modality that offers rapid imaging time, easy reconstruction of any plane, and three-dimensional surface contour rendering with cut away postprocessing.  Especially useful for imaging brain, MP-RAGE captures high tissue contrast and provides high spatial resolution with whole brain coverage in a short scan time.

        meaning: http://purl.obolibrary.org/obo/NCIT_C118462
      mass spectrometry:
        description: A generic mass spectrometry assay that allows identification and amount of peptide or protein materials.
        meaning: http://purl.obolibrary.org/obo/ERO_0000708
      massively parallel reporter assay:
        description: An assay in which multiplexing the construction and interrogation of larger libraries of reporter constructs allows measurement of the transcriptional regulatory activities of thousands to hundreds of thousands of DNA sequences.
        meaning: http://purl.obolibrary.org/obo/OBI_0002675
      metabolic screening:
        description: Metabolic screening is a medical assessment that involves analyzing specific markers in bodily fluids to detect and evaluate metabolic disorders or imbalances.
        meaning: https://bioportal.bioontology.org/ontologies/SNOMEDCT?p=classes&conceptid=395118002
      methylation array:
        description: Methylation data captured by array technology
        meaning: http://purl.obolibrary.org/obo/OBI_0001332
      miRNA array:
        description: microRNA measurements captured by array technology
        meaning: http://purl.obolibrary.org/obo/OBI_0001335
      miRNA-seq:
        description: Small RNA measurements collected from RNA sequencing experiments
        meaning: http://purl.obolibrary.org/obo/OBI_0002112
      microrheology:
        description: A technique used to measure the rheological properties of a medium, such as microviscosity and microviscoelasticity.
        notes:
          - Dynamic light scattering (DLS) is the ancestor of microrheology.
        source: https://www.elveflow.com/microfluidic-reviews/general-microfluidics/microrheology-a-review/
      Skindex-16:
        description: A validated measure of the effects of skin diseases on quality of life that [is] suitable for use in research about patients' experiences of illness and its treatment
        source: https://pubmed.ncbi.nlm.nih.gov/22284137/
      multi-electrode array:
        description: >
          A multi-electrode array is a grid of tightly spaced microscopic electrodes embedded in the bottom of each well in a multi-well MEA plate.  Cells, such as cardiomyocytes or neurons, which are electrically active, can be cultured over the electrodes creating a cohesive network.  The functional behavior or electrical activity of this network can be recorded.

        source: https://www.axionbiosystems.com/multielectrode-array
      nanoparticle tracking analysis:
        description: Particle sizing technique based on Brownian motion and scattered light.
        meaning: http://purl.enanomapper.org/onto/ENM_0000065
      NanoString nCounter Analysis System:
        description: A proprietary molecular analysis system for single molecule detection with no amplification. It uses unique fluorescent barcodes for direct, digital detection and copy number quantitation of hundreds of different target molecules in a single run. It requires only nanoscale amounts of RNA and has a detection sensitivity down to 1 copy per cell.
        meaning: http://purl.obolibrary.org/obo/NCIT_C198498
      n-back task:
        description: A task in which items (e.g., letters) are presented one at a time and participants must identify each item that repeats relative to the item that occurred "n" items before its onset.
        meaning: https://www.cognitiveatlas.org/task/id/tsk_4a57abb949bcd/
        notes:
          - There are variants such as verbal n-back and visuospatial n-back; currently we do not go into that level of granularity.
      neuropsychological assessment:
        description: Evaluation for cognitive impairment by assessing the neuropsychological domains.
        meaning: http://purl.obolibrary.org/obo/MAXO_0009018
      next generation targeted sequencing:
        description: A type of next generation sequencing in which specific genes or portions of genes are targeted for sequencing using amplicon-based workflow.
        meaning: http://purl.obolibrary.org/obo/NCIT_C130177
      novelty response behavior assay:
        description: A behavioral assay devised to measure novelty response behavior
      open field test:
        description: A test utilizing an enclosure consisting of a single area bordered by clear or opaque walls, used to measure movement, exploratory behavior, etc of an experimental subject.
        meaning: http://purl.obolibrary.org/obo/MMO_0000258
      optical tomography:
        description: >
          Optical tomography is a form of computed tomography that creates a digital volumetric model of an object by reconstructing images made from light transmitted and scattered through an object. Subtypes are diffuse optical tomography, time-of-flight diffuse optical tomography, fluorescence molecular tomography, confocal diffuse tomography, optical coherence tomography.

        source: https://en.wikipedia.org/wiki/Optical_tomography
      optical coherence tomography:
        description: >
          Optical Coherence Tomography (OCT) combines the principles of ultrasound with the imaging performance of a microscope.  OCT uses infrared light waves that reflect off the internal microstructure within the biological tissues.  The frequencies and bandwidths of infrared light are orders of magnitude higher than medical ultrasound signals, resulting in greatly increased image resolution, 8-25 times greater than any existing modality.  In addition to providing high-level resolutions for the evaluation of microanatomic structures OCT is also able to provide information regarding tissue composition. OCT is most widely used in ophthalmology.

        meaning: http://purl.obolibrary.org/obo/NCIT_C20828
        source: https://en.wikipedia.org/wiki/Optical_coherence_tomography
      optokinetic reflex assay:
        description: The optokinetic reflex (OKR), which serves to stabilize a moving image on the retina, is a behavioral response that has many favorable attributes as a test of CNS function. The OKR requires no training, assesses the function of diverse CNS circuits, can be induced repeatedly with minimal fatigue or adaptation, and produces an electronic record that is readily and objectively quantifiable.
        meaning: https://journals.plos.org/plosone/article?id=10.1371/journal.pone.0002055
      oscillatory rheology:
        description: Oscillatory rheology is a standard experimental tool for studying viscosity.
        source: https://www.semanticscholar.org/paper/Oscillatory-Rheology-Measuring-the-Viscoelastic-of-Weitz-Wyss/b0e44c88a9c0bd691eea6f3fb87393c975403d5f
      oxBS-seq:
        description: Oxidative bisulfite sequencing (oxBS-Seq) to map 5-methylcytosine and 5-hydroxymethylcytosine
        meaning: http://www.ebi.ac.uk/efo/EFO_0008840
      oxygen consumption assay:
        description: Assay measuring oxygen consumption rate (OCR) to assess changes in metabolism in e.g. cancer cells
        meaning: https://www.ncbi.nlm.nih.gov/pmc/articles/PMC8275291/
      pattern electroretinogram:
        description: Pattern electroretinogram (PERG) is an electrophysiologic ophthalmologic test that provides non-invasive objective, quantitative measurement of central retinal function. PERG is the retinal response to a pattern-reversing, black-and-white checkerboard or stripped stimulus. The PERG assesses both macular and retinal ganglion cell electrical activity and can help differentiate between diseases of macular versus optic nerve dysfunction.
        meaning: https://www.ncbi.nlm.nih.gov/books/NBK560641
      perineurial cell thickness:
        description: Measuring the thickness of the cells in the perineurium, e.g. in developing Drosophila melanogaster.
        meaning: http://purl.obolibrary.org/obo/MI_0410
      pharmocokinetic ADME assay:
        description: >
          Any one or more ADME assays used to assess absorption, distribution, metabolism, and excretion, for evaluation of drug candidates and other pharmaceuticals.

      phase-contrast microscopy:
        description: A simple non-quantitative form of interference microscopy of great utility in visualising live cells. Small differences in optical path length due to differences in refractive index and thickness of structures are visualised as differences in light intensity.
        meaning: http://purl.obolibrary.org/obo/NCIT_C16857
      photograph:
        description: An image recorded by a camera.
        meaning: http://purl.obolibrary.org/obo/NCIT_C86035
      polymerase chain reaction:
        description: A rapid technique for in vitro amplification of specific DNA or RNA sequences, allowing small quantities of short sequences to be analyzed without cloning
        meaning: http://purl.obolibrary.org/obo/MMO_0000459
      polysomnography:
        description: A group of tests (usually central electroencephalogram (EEG) (C3 or C4), reference occipital EEG (O1 or O2), right and left electro-oculogram (EOG), mental or submental electromylogram (EMG), thoracic effort, abdominal effort, nasal and oral airflow, a microphone to record snoring, pulse oxygen saturation, EKG, and video recording to document body positions during sleep) taken during sleep.
        meaning: http://purl.obolibrary.org/obo/MAXO_0000915
      positron emission tomography:
        description: A technique for measuring the gamma radiation produced by collisions of electrons and positrons (anti-electrons) within living tissue.
        meaning: http://purl.obolibrary.org/obo/NCIT_C17007
      PROMIS Cognitive Function:
        description: The PROMIS Cognitive Function and Cognitive Function Abilities Subset item banks assess patient-perceived cognitive deficits.
        meaning: http://www.healthmeasures.net/images/PROMIS/manuals/PROMIS_Cognitive_Function_Scoring_Manual.pdf
      proximity extension assay:
        description: Olink's Proximity Extension Assay (PEA) combines specificity and scalability to enable high-throughput, multiplex protein biomarker analysis.
        source: https://olink.com/technology/what-is-pea
      pure tone average:
        description: Metric used to summarize hearing sensitivity at specific frequencies to assess hearing impairment. As PTA increases, hearing ability decreases.
      quantitative PCR:
        description: Quantitative PCR (Q-PCR) is used to measure the quantity of a PCR product (commonly in real-time). It quantitatively measures starting amounts of DNA, cDNA, or RNA.
        meaning: http://purl.obolibrary.org/obo/MI_1195
      Quant-seq:
        description: 3' end-targeted RNA sequencing (Quant-seq) provides cost-effective gene expression quantification by sequencing only the 3' terminal regions of transcripts, generating digital gene expression profiles with reduced sequencing requirements.
        meaning: https://www.lexogen.com/quantseq-3mrna-seq/
      questionnaire:
        description: A document with a set of printed or written questions with a choice of answers, devised for the purposes of a survey or statistical study.
        meaning: http://purl.obolibrary.org/obo/OBI_0001000
      reactive oxygen species assay:
        description: Reactive oxygen species (ROS) are measured to assess oxidative events and to investigate their biological importance using antioxidants or inhibitors to modulate the phenomena observed.
        source: https://www.nature.com/articles/s42255-022-00591-z
        notes:
          - https://www.nature.com/articles/s42255-022-00591-z for good discussion
      reporter gene assay:
        description: >
          Reporter gene assay measures the gene expression from a reporter gene. The reporter gene is inserted under the control of a foreign promoter or an artificial regulatory element of interest.  Reporters include luciferase, beta galactosidase, beta lactamase, chloramphenicol acetyl transferase, or a fluorescent protein.

        meaning: http://purl.obolibrary.org/obo/OBI_0002082
      rheometry:
        description: 'The study of the flow of fluids which cannot be defined by a single value of viscosity. Rheometry (synonym: rheology) is the measurement of the relationship between deformation and stress for these liquids. [ https://orcid.org/0000-0002-0640-0422 ]'
        meaning: http://purl.obolibrary.org/obo/CHMO_0000915
      RIP-seq:
        description: RNA immunoprecipitation sequencing (RIP-seq) identifies RNA molecules associated with specific RNA-binding proteins through immunoprecipitation of native protein-RNA complexes followed by sequencing of bound RNAs.
        meaning: http://purl.obolibrary.org/obo/OBI_0001857
      ribo-seq:
        description: Ribosome profiling (Ribo-Seq).
        meaning: http://www.ebi.ac.uk/efo/EFO_0008891
      rotarod performance test:
        description: A method that utilizes a device consisting of a rotating rod the speed of which is mechanically driven and precisely controlled, for instance held constant or accelerated. The rotarod test is often used to measure riding time or endurance in order to evaluate balance, motor coordination or grip strength.
        meaning: http://purl.obolibrary.org/obo/MMO_0000567
      sandwich ELISA:
        description: The sandwich ELISA measures the amount of antigen between two layers of antibodies. The antigens to be measured must contain at least two antigenic sites, capable of binding to antibody, since at least two antibodies act in the sandwich. So sandwich assays are restricted to the quantitation of multivalent antigens such as proteins or polysaccharides. Sandwich ELISAs for quantitation of antigens are especially valuable when the concentration of antigens is low and/or they are contained in high concentrations of contaminating protein.
        meaning: https://www.ebi.ac.uk/ols/ontologies/bao/terms?iri=http%3A%2F%2Fwww.bioassayontology.org%2Fbao%23BAO_0002421
      scCGI-seq:
        description: A method for genome-wide CpG island (CGI) methylation sequencing for single cells (scCGI-seq), combining methylation-sensitive restriction enzyme digestion and multiple displacement amplification for selective detection of methylated CGIs
        meaning: https://www.ncbi.nlm.nih.gov/pubmed/28126923
      scale:
        description: An instrument or machine for weighing.
        meaning: http://purl.obolibrary.org/obo/MMO_0000217
      SaferSeqS:
        description: A blood-based assay that evaluates mutations in circulating tumor DNA and chromosomal copy number changes to detect minimal residual disease (MRD) with high specificity towards tumor type.
        source: https://doi.org/10.1038/s41587-021-00900-z
      single molecule drug screen assay:
        description: An experiment in which a single molecule was used in an assay
      single-cell RNA-seq:
        description: A procedure that can determine the nucleotide sequence for all of the RNA transcripts in an amplified nucleotide sample that was derived from a single cell.
        meaning: http://purl.obolibrary.org/obo/NCIT_C171152
      single cell ATAC-seq:
        description: A molecular genetic technique where DNA is isolated from single cell (sc) samples and amplified to create a genomic library. Then the library is subjected to ATAC-seq, which isolates and sequences regions rich in open chromatin.
        meaning: http://purl.obolibrary.org/obo/NCIT_C179458
      snATAC-seq:
        description: Single-nucleus Assay for Transposase-Accessible Chromatin sequencing (snATAC-seq) profiles chromatin accessibility at single-cell resolution using isolated nuclei, particularly valuable for analyzing frozen tissues and complex sample types.
        meaning: http://purl.obolibrary.org/obo/OBI_0002762
      snRNA-seq:
        description: Single-nucleus RNA sequencing (snRNA-seq) profiles gene expression in individual cell nuclei, enabling transcriptomic analysis of cell types in tissues where whole-cell dissociation is challenging or introduces bias.
        meaning: http://purl.obolibrary.org/obo/OBI_0003109
      single-nucleus RNA-seq:
        description: A method for quantifying the transcriptome of individual cells, in which transcripts isolated from single nuclei are subjected to high-throughput sequencing and mapping to a reference genome.
        meaning: http://purl.obolibrary.org/obo/FBcv_0009001
      small molecule library screen:
        description: High throughput sample analysis of small molecules for purpose such as drug discovery, or biochemical, genetic or pharmacological tests.
        meaning: http://purl.obolibrary.org/obo/ERO_0001726
      sorbitol dehydrogenase activity level assay:
        description: An enzymatic activity level assay that measures the activity of sorbitol dehydrogenase in a sample.
        meaning: http://purl.obolibrary.org/obo/OBI_0003434
      spatial frequency domain imaging:
        description: Spatial Frequency Domain Imaging (SFDI) is a non-contact, depth-varying and wide-field optical imaging technique for measuring optical properties in a wide field-of-view on a pixel-by-pixel basis. Relevant applications include including burn assessment, skin tissue evaluation, tumor tissue detection, brain tissue monitoring.
        meaning: https://doi.org/10.3390/photonics8050162
        notes:
          - Note that term has no matches in OLS as of June 2022.
      spatial transcriptomics:
        description: assay that allows visualization and qhttps://ontobee.org/ontology/OBI?iri=http://purl.obolibrary.org/obo/OBI_0001674uantitative analysis of the transcriptome with spatial resolution in individual tissue sections
        meaning: http://www.ebi.ac.uk/efo/EFO_0008994
      static histomorphometry:
        description: Static histomorphometry involves evaluation of bone parameters at a particular time point.
      static light scattering:
        description: Static Light Scattering is a method for determining structure by measuring the total or time-averaged scattering intensity of scattered visible light as a function of angle.
        meaning: http://purl.obolibrary.org/obo/CHMO_0000180
      survival:
        description: Any quantitative measurement of survival of or in an individual or study population.
        meaning: http://purl.obolibrary.org/obo/MI_0410
      targeted exome sequencing:
        description: Also known as Clinical Exome Sequencing, Targeted Exome Sequencing is a subset of WES as it covers a limited number of genes, typically 3000 to 6000 genes.
        meaning: https://labassure.com/whole-exome-sequencing-vs-clinical-exome-sequencing/
      traction force microscopy:
        description: An experimental method for determining the tractions on the surface of a biological cell by obtaining measurements of the surrounding displacement field within an in vitro extracellular matrix (ECM)
        meaning: https://en.wikipedia.org/wiki/Traction_force_microscopy
      transcranial doppler ultrasonography:
        description: A diagnostic technique that uses pulsed Doppler ultrasound to measure the velocity of blood flow through the major blood vessels of the brain.
        meaning: http://purl.obolibrary.org/obo/NCIT_C122930
      twin spot assay:
        description: Two individual and genetically different populations of cells that originate from the same mitotic recombination event; twin spots allow a direct and reliable comparison between mutant and wild-type clones, and the size of the wild-type twin can serve as a reference for comparison with the homozygous mutant clones.
        meaning: https://pubmed.ncbi.nlm.nih.gov/29378809/
      ultra high-performance liquid chromatography/tandem mass spectrometry:
        description: UPLC-MSMS is an analytical technique wherein ultra-high performance liquid chromatography is coupled to tandem mass spectrometry in order to separate, identify, and quantify substances in a sample.
        meaning: http://purl.obolibrary.org/obo/NCIT_C122176
      western blot:
        description: A multistep process in which a mixture of proteins is separated by gel electrophoresis
        meaning: http://purl.obolibrary.org/obo/MMO_0000338
      whole exome sequencing:
        description: A procedure that can determine the DNA sequence for all of the exons in an individual.
        meaning: http://purl.obolibrary.org/obo/NCIT_C101295
      whole genome sequencing:
        description: Laboratory technique to sequence the complete DNA sequence of an organism's genome at a single time
        meaning: http://edamontology.org/topic_3673
      whole-cell patch clamp:
        description: A patch-clamp assay where the electrode is left in place on the cell, as in cell-attached recordings, but the membrane patch has been perforated, providing access from the interior of the pipette to the intracellular space of the cell. Measurements made with this technique involve recording currents through multiple channels simultaneously, over the membrane of the entire cell.
        meaning: http://purl.obolibrary.org/obo/OBI_0002178
      word recognition score:
        description: Assays how well a person can understand speech by repeating a list of words. The WRS is a percentage of words correctly repeated. It's a more functional measure because it predicts whether hearing loss can be improved with amplification.
      STR profile:
        description: The analysis of all of the short tandem repeats in the genome of a biological sample.
        meaning: http://purl.obolibrary.org/obo/NCIT_C129889
  DrugScreen:
    description: This is a subset of Assay enum above.
    permissible_values:
      combination library screen:
        description: ''
      combination screen:
        description: ''
      single molecule:
        description: ''
      small molecule library screen:
        description: ''
  ChannelEnum:
    permissible_values:
      Cy3:
        description: Fluorescent dye used for the green channel on an array
        meaning: http://purl.obolibrary.org/obo/FBbi_00000449
      Cy5:
        description: Fluorescent dye used for the red channel on an array
        meaning: http://purl.obolibrary.org/obo/FBbi_00000450
      Not Applicable:
        description:
        meaning:
  GenePerturbationEnum:
    permissible_values:
      knockdown:
        description: Gene knockdown refers to techniques by which the expression of one or more of an organism's genes is reduced, either through genetic modification (a change in the DNA of one of the organism's chromosomes) or by treatment with a reagent such as a short DNA or RNA oligonucleotide with a sequence complementary to either an mRNA transcript or a gene.
        meaning: http://www.bioassayontology.org/bao#BAO_0002433
      knockout:
        description: A gene knockout is a genetic technique in which an organism is engineered to carry genes that have been made inoperative (have been 'knocked out' of the organism).
        meaning: http://www.bioassayontology.org/bao#BAO_0002441
      non-targeting control:
        description: Use of a guide RNA that is designed to not target any gene in particular, used as a control for a targeting gRNA
      overexpression:
        description: Gene overexpression refers to genetic techniques in which an organism or cell line is engineered to express increased levels of a gene.
        meaning: http://www.bioassayontology.org/bao#BAO_0002442
  GenePerturbationTechnologyEnum:
    permissible_values:
      CRE Recombinase:
        description: CRE Recombinase catalyses site-specific recombination between two 34 base pair loxp sites and maintains the phage genome as a monomeric unit-copy plasmid in the lysogenic state.
        meaning: http://purl.obolibrary.org/obo/NCIT_C17285
      CRISPR:
        description: ''
      RNAi:
        description: High throughput sample analysis of RNAi molecules for potential application in gene knockdown or gene silencing of target genes
        meaning: http://purl.obolibrary.org/obo/ERO_0001688
  GenomicReferenceEnum:
    permissible_values:
      GRCh38:
        description: Genome Reference Consortium Human Build 38
        source: https://www.ncbi.nlm.nih.gov/assembly/GCF_000001405.26
      GRCh38_Verily_v1:
        description: Custom build of Genome Reference Consortium Human Build 38 by Verily (company)
        source: https://cloud.google.com/life-sciences/docs/resources/public-datasets/reference-genomes
      GRCh37:
        description: Genome Reference Consortium Human Build 37
        source: https://www.ncbi.nlm.nih.gov/assembly/GCF_000001405.13/
      hg19:
        description: Human genome build 19 (GRCh37)
        source: https://www.ncbi.nlm.nih.gov/assembly/GCF_000001405.13/
      hg38:
        description: Human genome build 38 (GRCh38)
        source: https://www.ncbi.nlm.nih.gov/assembly/GCF_000001405.26
      MMUL1.0:
        description: Ensembl preliminary assembly Macaca mulatta
        source: https://jul2016.archive.ensembl.org/Macaca_mulatta/Info/Index
      HRC:
        description: Human haplotype reference panel
        source: http://www.haplotype-reference-consortium.org
  LibraryPrepEnum:
    permissible_values:
      lncRNAenrichment:
        description: RNA library enriched for lncRNA
      miRNAenrichment:
        description: RNA library with size selection for microRNAs
      polyAselection:
        description: RNA selection by polyA tail capture
      rRNAdepletion:
        description: Total RNA library with ribosomal RNA depleted.
  LibraryPreparationMethodEnum:
    permissible_values:
      10x:
        description: 10x Genomics library preparation
        source: https://github.com/HumanCellAtlas/metadata-schema/blob/master/json_schema/type/process/sequencing/library_preparation_process.json
      CEL-seq:
        description: CEL-Seq library preparation
        source: https://github.com/HumanCellAtlas/metadata-schema/blob/master/json_schema/type/process/sequencing/library_preparation_process.json
      Drop-Seq:
        description: Drop-Seq library preparation
        source: https://github.com/HumanCellAtlas/metadata-schema/blob/master/json_schema/type/process/sequencing/library_preparation_process.json
      GTAC@WUSTL in-house prep:
        description: Non-stranded library prep that uses a TruSeq-like (in-house) library design (includes cDNA generation, end-repair, A-tailing, ligation, and PCR amplification with unique dual indexing)
      IDT xGen Exome Research Panel:
        description: ''
        source: https://www.idtdna.com/pages/products/next-generation-sequencing/targeted-sequencing/hybridization-capture/predesigned-panels/xgen-exome-research-panel-v2
      Illumina TruSeq DNA Nano:
        description: ''
      Illumina Tn5 Transposase:
        description: Tn5 simultaneously fragments DNA, preferentially inserts into open chromatin sites, and adds sequencing primers (a process known as tagmentation).
        source: https://www.illumina.com/techniques/multiomics/epigenetics/atac-seq-chromatin-accessibility.html
      Illumina Ribo-Zero Plus:
        source: https://www.illumina.com/products/by-type/accessory-products/ribo-zero-plus-rrna-depletion.html
      KAPA HyperPrep Kit PCR-free:
        description: KAPA HyperPrep Kits offer a streamlined library preparation protocol that combines several enzymatic steps and eliminates bead cleanups to significantly reduce library preparation time and improve consistency.
        source: https://sequencing.roche.com/en/products-solutions/products/sample-preparation/dna-reagents/library-preparation/kapa-hyperprep/ordering.html
      KAPA RNA HyperPrep Kit with RiboErase (HMR):
        description: The KAPA RNA HyperPrep Kits utilize novel chemistry that enables the combination of enzymatic steps and fewer reaction purifications, resulting in a truly streamlined solution for the preparation of high-quality RNA-seq libraries.
        source: https://rochesequencingstore.com/catalog/kapa-rna-hyperprep-kit-with-riboerase-hmr/
      KAPA mRNA HyperPrep Kit:
        description: The KAPA mRNA HyperPrep Kit is a highly efficient library preparation kit designed for generating stranded RNA-seq libraries with low input amounts and reduced bias.
        source: https://sequencing.roche.com/global/en/products/group/kapa-rna-hyperprep-kits.html
      NEBNext mRNA Library Prep Reagent Set for Illumina:
        description: NEBNext mRNA Library Prep Reagent Set for Illumina
        source: https://www.neb.com/products/e6100-nebnext-mrna-library-prep-reagent-set-for-illumina
      Omni-ATAC:
        description: Omni-ATAC-seq library preparation
        source: https://protocolexchange.researchsquare.com/article/nprot-6107/v1
      QuantSeq FWD V2 with UDI:
        description: Prep kit for next-gen sequencing with low-abundance samples. For analysis, note that this only provides gene-level counts, not transcript-level.
        source: https://www.lexogen.com/quantseq-fwd-udi-v2/
      Smart-seq2:
        description: Smart-seq 2 library preparation
        source: https://github.com/HumanCellAtlas/metadata-schema/blob/master/json_schema/type/process/sequencing/library_preparation_process.json
      Smart-seq4:
        description: Smart-seq4 library preparation
        source: https://www.takarabio.com/products/next-generation-sequencing/single-cell-rna-and-dna-seq/smart-seq-v4-for-mrna-seq
      TruSeq:
        description: TruSeq library preparation
        source: https://github.com/HumanCellAtlas/metadata-schema/blob/master/json_schema/type/process/sequencing/library_preparation_process.json
      TruSeq standard total RNA library kit:
        description: ''
        source: https://www.illumina.com/products/by-type/sequencing-kits/library-prep-kits/truseq-stranded-total-rna.html
      Oxford Nanopore Direct RNA Sequencing Kit:
        description: Vendor catalog SQK-RNA004.
        source: https://store.nanoporetech.com/us/sequencing-kits.html
      QIAseq FX DNA Library Kit:
        source: https://www.qiagen.com/us/products/discovery-and-translational-research/next-generation-sequencing/metagenomics/qiaseq-fx-dna-library-kit
      unknown:
        description: information not provided
      Illumina TruSeq RNA Library Prep Kit:
        description: Illumina TruSeq RNA library preparation kit
      Buenrostro et al. Nat Methods 2024 ATAC-seq:
        description: ATAC-seq protocol from Buenrostro et al. Nature Methods 2024
      NEBNext Ultra II DNA Library Prep Kit for Illumina:
        description: NEBNext Ultra II DNA library preparation kit for Illumina sequencing
      10x Chromium Next GEM Single Cell ATAC:
        description: 10x Genomics single-cell ATAC-seq library preparation
      10x Chromium Next GEM Single Cell 3':
        description: 10x Genomics single-cell 3' gene expression library preparation
      Takara SMARTer Stranded Total RNA-seq Pico-Input v2:
        description: Takara SMARTer stranded total RNA-seq library prep for low input samples
  MRISequenceEnum:
    permissible_values:
      PD-weighted:
        description: ''
      Short Tau Inversion Recovery:
        description: ''
      T1-weighted:
        description: ''
      T2-weighted:
        description: ''
  NucleicAcidSourceEnum:
    permissible_values:
      bulk cell:
        description: All cells from bulk sample
        source: https://github.com/HumanCellAtlas/metadata-schema/blob/master/json_schema/type/process/sequencing/library_preparation_process.json
      bulk nuclei:
        description: All nuclei from bulk sample
        source: https://github.com/HumanCellAtlas/metadata-schema/blob/master/json_schema/type/process/sequencing/library_preparation_process.json
      mitochondria:
        description: Mitochondria only
        source: https://github.com/HumanCellAtlas/metadata-schema/blob/master/json_schema/type/process/sequencing/library_preparation_process.json
      single cell:
        description: Single cell
        source: https://github.com/HumanCellAtlas/metadata-schema/blob/master/json_schema/type/process/sequencing/library_preparation_process.json
      single nucleus:
        description: Single nuclei
        source: https://github.com/HumanCellAtlas/metadata-schema/blob/master/json_schema/type/process/sequencing/library_preparation_process.json
      bromouridine-labeled total RNA:
        description: Total RNA labeled with bromouridine for nascent transcription studies
      Tn5-accessible gDNA:
        description: Genomic DNA accessible to Tn5 transposase insertion
      genomic DNA:
        description: Total genomic DNA
      nuclear RNA:
        description: RNA extracted from cell nuclei
  ProteinExtractSourceEnum:
    permissible_values:
      cell lysate:
        description: A material entity which is output of a cell lysis process
        meaning: http://purl.obolibrary.org/obo/OBI_1000036
      cytoplasm:
        description: That portion of the cell contained within the plasma membrane but excluding the nucleus.
        meaning: http://purl.obolibrary.org/obo/NCIT_C13226
      mitochondria:
        description: Mitochondria only
        source: https://github.com/HumanCellAtlas/metadata-schema/blob/master/json_schema/type/process/sequencing/library_preparation_process.json
      nuclear extract:
        description: Nuclear extracts contain proteins in nuclear compartment of the cell
        meaning: http://purl.obolibrary.org/obo/NCIT_C19832
  ReadPairOrientationEnum:
    permissible_values:
      fr-firststrand:
        description: Equivalent to and should be migrated to 'first-stranded' under `libraryStrand`.
      inward:
        description: Reads face each other
      matching:
        description: Reads face the same direction
      outward:
        description: Reads face away from each other
  ReadStrandOriginEnum:
    permissible_values:
      forward:
        description: Read 1 (or unpaired read) comes from the forward strand and read 2 (if applicable) comes from the reverse strand
      reverse:
        description: read 1 (or unpaired read) comes from the reverse strand and read 2 (if applicable) comes from the forward strand
  RunTypeEnum:
    permissible_values:
      pairedEnd:
        description: A library preparation that results in the creation of a library of the 5' and 3' ends of DNA or cDNA fragments using adaptors and endonucleases. The preparation may or may not include cloning process.
        meaning: http://purl.obolibrary.org/obo/OBI_0001852
      singleEnd:
        description: A library preparation that results in the creation of a library of 5' ends of DNA.
  StrandednessEnum:
    permissible_values:
      FirstStranded:
        description: Sequences of read 1 align to the RNA strand, regular "stranded".
      SecondStranded:
        description: Sequences of read 2 align to the RNA strand, "reverse stranded".
      Unstranded:
        description: Either read 1 or read 2 can align to the RNA strand.
  WorkflowEnum:
    permissible_values:
      CNVkit:
        source: https://journals.plos.org/ploscompbiol/article?id=10.1371/journal.pcbi.1004873
      DeepVariant:
        source: https://github.com/google/deepvariant
      DESeq2:
        source: https://bioconductor.org/packages/release/bioc/html/DESeq2.html
      FastQC:
        source: https://github.com/s-andrews/FastQC
      FreeBayes:
        source: https://arxiv.org/abs/1207.3907
      GATK BaseRecalibration:
        source: https://gatk.broadinstitute.org/hc/en-us/articles/360036898312-BaseRecalibrator
      GATK MarkDuplicates:
        source: https://gatk.broadinstitute.org/hc/en-us/articles/360037052812-MarkDuplicates-Picard-
      MultiQC:
        source: https://multiqc.info/
      Mutect2:
        source: https://www.biorxiv.org/content/10.1101/861054v1.full.pdf
      Sarek:
        source: https://www.ncbi.nlm.nih.gov/pmc/articles/PMC7111497/
      STAR and Salmon:
      Strelka2:
        source: https://www.nature.com/articles/s41592-018-0051-x
      StringTie:
        source: https://www.nature.com/articles/nbt.3122
      TrimGalore:
        source: https://github.com/FelixKrueger/TrimGalore
  WorkingDistanceUnitEnum:
    permissible_values:
      angstrom:
      nanometer:
      micrometer:
      millimeter:
      centimeter:
  LibraryLayoutEnum:
    permissible_values:
      single-end:
        description: Single-end sequencing reads
      paired-end:
        description: Paired-end sequencing reads
  PlatformEnum:
    permissible_values:
      7T Bruker Biospec:
        description: A preclinical MRI system designed for advanced imaging of small animals
        meaning: https://www.bruker.com/en/products-and-solutions/preclinical-imaging/mri/biospec-maxwell.html
      10x Visium Spatial Gene Expression:
        description: '10x Genomics product that includes special slides, reagents and technology to allow whole transcriptome profiling with morphological (spatial) context in FFPE or fresh-frozen tissues. Vendor ref: https://www.10xgenomics.com/products/spatial-gene-expression'
        meaning: http://www.ebi.ac.uk/efo/EFO_0010961
      2D CellTiter-Glo:
        description: Commercial platform for cell viability assay based on detection of ATP.
        source: https://www.promega.com/products/cell-health-assays/cell-viability-and-cytotoxicity-assays/celltiter_glo-2_0-assay/?catNum=G9241
      2D Incucyte:
        description: Commercial platform for cell viability assay on a 2D monolayer model.
        source: https://www.essenbioscience.com/en/resources/documents/
      Affymetrix Genome-Wide Human SNP 5.0 Array:
        description: Affymetrix Genome-Wide Human SNP 5.0 Array
        source: https://www.ncbi.nlm.nih.gov/geo/query/acc.cgi?acc=GPL6804
      Affymetrix Genome-Wide Human SNP 6.0 Array:
        description: Affymetrix Genome-Wide Human SNP 6.0 Array
        source: https://www.ncbi.nlm.nih.gov/geo/query/acc.cgi?acc=GPL6801
      Affymetrix Human Gene 1.0 ST Array:
        description: Affymetrix Human Gene 1.0 ST Array [transcript (gene) version] in situ oligonucleotide
        source: https://www.ncbi.nlm.nih.gov/geo/query/acc.cgi?acc=GPL6244
      Affymetrix Human Genome U133 Plus 2.0 Array:
        description: Affymetrix Human Genome U133 Plus 2.0 Array
        source: https://www.ncbi.nlm.nih.gov/geo/query/acc.cgi?acc=GPL570
      Affymetrix U133AB:
        description: ''
      Agilent 44Karray:
        description: ''
      BD FACS Calibur:
        description: Flow cytometry system.
        source: https://www.bd.com/documents/bd-legacy/brochures/biosciences/BDB_BD-FACSCalibur-Flow-Cytometry-BR-TR.pdf
      BD FACSymphony:
        description: Flow cytometry system
        source: https://lp.bd.com/202204-BDB22-EU_EN-Research_instruments-Symphony_family-LP_LP-EN-01-MainLP.html?utm_medium=cpc&utm_source=Linkedin&utm_campaign=202204-FY22-BDB-EU_EN-Research_instruments-Symphony_family&utm_term=Family
      BGISEQ-500:
        description: (From vendor) BGISEQ-500 is an industry leading high-throughput sequencing solution, powered by combinatorial Probe-Anchor Synthesis (cPAS) and improved DNA Nanoballs (DNB™) technology.
        source: https://www.bgi.com/wp-content/uploads/sites/4/2017/05/GLOBAL_BGISEQ-500_WholeGenomeSeq_ServiceOverview_04-17.pdf
      Bionano Irys:
        description: Performs whole genome mapping in a nanoscale fluidic environment enabling the structure of the genome to be imaged and then analyzed at the single molecule level
        source: https://bionanogenomics.com/products/irys/
      Caliper:
        description: General instrument or machine for volume measurements.
        meaning: http://snomed.info/id/44056008
      Cherry Imaging FACE Platform:
        description: (From vendor) A micro-ultrasound imaging system for anatomical, hemodynamic, functional, and molecular data all in one platform.
        source: https://www.cherryimaging.com/home
      Cherry Imaging TRACE Platform:
        description: (From vendor) Full skin 3D imaging platform designed for research; uses a handheld scanner to capture thousands of images from multiple angles, which can be analyzed to create precise skin morphology model with a 100 micron accuracy to assess treatment results over time.
        source: https://www.cherryimaging.com/home
      Chromium X:
        description: (From 10x Genomics) Single-cell platform that can analyze hundreds to hundreds of thousands of cells in single run for e.g. gene expression, chromatin accessibility, cell surface proteins, immune clonotype, antigen specificity, CRISPR perturbation screens).
        source: https://www.10xgenomics.com/chromium-x
      EnVision 2103 Multiplate Reader:
        description: EnVision 2103 Multiplate Reader
      GE Discovery MR750 3T:
        source: https://www.gehealthcare.com/courses/discovery-mr750-30t
      GE Optima MR450W 1.5T:
        source: https://www.mritechnologies.com/l/ge-450w-1.5t/18
      GE Signa HDxt 1.5T:
        source: https://www.gehealthcare.com/courses/signa-hdxt-15t
      GE Signa Genesis 1.5T:
        source: ""
      GE Signa HDxt 3T:
        source: https://www.gehealthcare.com/courses/signa-hdxt-3t
      GE Signa Premier 3T:
        description: The GE Premier 3T is an advanced MRI scanner that offers high-resolution imaging capabilities and a 70 cm wide bore for patient comfort
        source: https://www.gehealthcare.com/products/magnetic-resonance-imaging/3t-mri-scanners/signa-premier-wide-bore-mri-scanner
      GE Signa Excite 1.5T:
        source: https://www.probomedical.com/shop/mri/ge/ge-signa-excite-1-5t/
      Hitachi Echelon 1.5T:
        source: https://clinicalimagingsystems.com/product/hitachi-echelon-1-5t-mri-scanner/
      Hitachi Oasis 1.2T:
        source: https://clinicalimagingsystems.com/product/hitachi-oasis-1-2t-mri-scanner/
      IVIS Spectrum In Vivo Imaging System:
        description: Combines 2D optical and 3D optical tomography in one platform.
        source: https://www.perkinelmer.com/product/ivis-instrument-spectrum-120v-andor-c-124262
      Illumina 1M:
        description: ''
      Illumina Genome Analyzer IIx:
        description: Illumina Genome Analyzer IIx
        source: https://www.ncbi.nlm.nih.gov/geo/query/acc.cgi?acc=GPL16061
      Illumina HiSeq 2000:
        description: Illumina HiSeq 2000
        source: https://www.ncbi.nlm.nih.gov/geo/query/acc.cgi?acc=GPL11154
      Illumina HiSeq 2500:
        description: Illumina HiSeq 2500
        source: https://www.ncbi.nlm.nih.gov/geo/query/acc.cgi?acc=GPL16791
      Illumina HiSeq 3000:
        description: Illumina HiSeq 3000
        source: https://www.ncbi.nlm.nih.gov/geo/query/acc.cgi?acc=GPL21290
      Illumina HiSeq 4000:
        description: Illumina HiSeq 4000
        source: https://www.ncbi.nlm.nih.gov/geo/query/acc.cgi?acc=GPL20301
      Illumina HiSeq X:
        description: Illumina HiSeq X Platform for whole-genome sequencing
        source: https://www.illumina.com/systems/sequencing-platforms/hiseq-x.html
      Illumina Human660W-Quad v1.0 BeadChip:
        description: ''
        source: https://www.ncbi.nlm.nih.gov/geo/query/acc.cgi?acc=GPL8888
      Illumina HumanHap300:
        description: ''
        source: https://www.ncbi.nlm.nih.gov/geo/query/acc.cgi?acc=GPL6083
      Illumina HumanMethylation450:
        description: Illumina HumanMethylation450 BeadChip
        source: https://www.ncbi.nlm.nih.gov/geo/query/acc.cgi?acc=GPL13534
      Illumina HumanOmni1-Quadv1.0:
        description: ''
        source: https://www.ncbi.nlm.nih.gov/geo/query/acc.cgi?acc=GPL24663
      Illumina HumanOmniExpress-24 v1.0 BeadChip:
        description: ''
        source: https://www.ncbi.nlm.nih.gov/geo/query/acc.cgi?acc=GPL21168
      Illumina HumanOmniExpress-24 v1.2 BeadChip:
        description: ''
        source: https://www.ncbi.nlm.nih.gov/geo/query/acc.cgi?acc=GPL31092
      Illumina Infinium MethylationEPIC BeadChip v1.0 (850k):
        description: The version 1.0 Illumina beadchip array interrogates ~850,000 methylation sites per sample at single-nucleotide resolution.
        meaning: http://purl.obolibrary.org/obo/OBI_0002131
      Illumina Infinium MethylationEPIC BeadChip v2.0 (935k):
        description: The version 2.0 Illumina beadchip array interrogates ~935,000 methylation sites per sample at single-nucleotide resolution.
      Illumina MiSeq:
        description: Illumina MiSeq
        source: https://www.ncbi.nlm.nih.gov/geo/query/acc.cgi?acc=GPL15520
      Illumina MouseWG-6 v2.0 expression beadchip:
        description: Whole-genome expression profiling in the mouse
        source: https://www.ncbi.nlm.nih.gov/geo/query/acc.cgi?acc=GPL6887
      Illumina NextSeq 1000:
        description: Illumina NextSeq 1000
      Illumina NextSeq 2000:
        description: Illumina NextSeq 2000
      Illumina NextSeq 500:
        description: Illumina NextSeq 500
        source: https://www.ncbi.nlm.nih.gov/geo/query/acc.cgi?acc=GPL18573
      Illumina NextSeq 550:
        description: Illumina NextSeq 550
        source: https://www.ncbi.nlm.nih.gov/geo/query/acc.cgi?acc=GPL21697
      Illumina NovaSeq 6000:
        description: A DNA sequencer which is manufactured by the Illumina corporation, with two flow cells and an output of up to 6000 Gb (32-40 reads per run). The sequencer utilizes synthesis technology and patterned flow cells to optimize throughput and even spacing of sequencing clusters.
        meaning: http://purl.obolibrary.org/obo/OBI_0002630
      Illumina NovaSeq X:
        description: A DNA sequencer which is manufactured by the Illumina corporation, with three flow cell types and up to 16 Tb output per run. Ultra-high-density flow cells and ultra-high-resolution optics enable output of up to 26 billion single reads per flow cell.
        meaning: https://www.illumina.com/systems/sequencing-platforms/novaseq-x-plus.html
      Illumina NovaSeq X Plus:
        description: A DNA sequencer which is manufactured by the Illumina corporation, with three flow cell types and up to 8 Tb outpet per run. Ultra-high-density flow cells and ultra-high-resolution optics enable output of up to 26 billion single reads per flow cell.
        meaning: https://www.illumina.com/systems/sequencing-platforms/novaseq-x-plus.html
      Illumina Omni2pt5M:
        description: ''
      Illumina Omni5M:
        description: ''
      Illumina WholeGenome DASL:
        description: Illumina Human Whole-Genome DASL HT
        source: https://www.ncbi.nlm.nih.gov/geo/query/acc.cgi?acc=GPL13369
      Illumina h650:
        description: ''
      Infinium HumanOmniExpressExome:
        description: Infinium HumanOmniExpressExome BeadChip
        source: https://www.ncbi.nlm.nih.gov/geo/query/acc.cgi?acc=GPL18224
      LI-COR Odyssey CLx:
        description: A LI-COR Odyssey CLx imaging system
        source: https://www.licor.com/bio/odyssey-clx/
      LTQ Orbitrap XL:
        description: LTQ Orbitrap XL Hybrid Ion Trap-Orbitrap Mass Spectrometer
        source: https://www.thermofisher.com/order/catalog/product/IQLAAEGAAPFADBMAOK
      Leica Aperio AT2:
        description: (From vendor) The Aperio AT2 is the most compact, highest capacity, brightfield Digital Pathology scanner available.
        source: https://www.leicabiosystems.com/sites/default/files/2020-10/Aperio_AT2_Brochure_USA.pdf
      Leica MZ16:
      Leica S9 Stereomicroscope:
        description: ''
      LifeViz Infinity System:
        description: (From vendor) All-in-one 3D imaging system for face, body and breast.
        source: https://www.quantificare.com/3d-photography-systems_old/lifeviz-infinity/
      LifeViz Micro System:
        description: (From vendor) Portable 3D imaging system for skin microstructure analysis.
        source: https://www.quantificare.com/3d-photography-systems_old/lifeviz-micro/
      MGI T-series:
        description: deep whole genome sequencing
        source: https://en.mgi-tech.com/products/
      Malvern Zetasizer:
        description: Instrument for Dynamic Light Scattering, Static Light Scattering, or Electrophoretic Light Scattering assays.
        source: https://www.malvernpanalytical.com/en/products/product-range/zetasizer-range
      NanoFCM:
        description: Instrument for assessing sizing,concentration & phenotyping of bio-nanoparticles.
        source: https://www.nanofcm.com/
      NanoString Human nCounter PanCancer IO360 Panel:
        source: https://www.ncbi.nlm.nih.gov/geo/query/acc.cgi?acc=GPL32069
      Nanostring Counter:
        description: ''
      Nanostring GeoMx:
        description: NanostringGeoMx
      Not Applicable:
        description: ''
      Olympus DP80:
        description: Dual-Sensor Monochrome and Color Camera
        source: https://www.olympus-lifescience.com/en/camera/color/dp80/
      Olympus IX73:
        source: https://www.olympus-lifescience.com/en/microscopes/inverted/ix73/
      Orbitrap Fusion Lumos Tribrid:
        description: Thermo Scientific Orbitrap Fusion Lumos Tribrid Mass Spectrometer
        source: https://www.thermofisher.com/us/en/home/industrial/mass-spectrometry/liquid-chromatography-mass-spectrometry-lc-ms/lc-ms-systems/orbitrap-lc-ms/orbitrap-tribrid-mass-spectrometers/orbitrap-fusion-lumos-mass-spectrometer.html
      Other Platform:
        description: Placeholder for platform not in list.
      Oxford Nanopore:
        description: Nanopore sequencing allows a much larger read length range, with easy prep from native or amplified DNA and RNA.
        source: https://nanoporetech.com/platform
      PacBio RS II:
        description: PacBio RS II
        source: https://www.ncbi.nlm.nih.gov/geo/query/acc.cgi?acc=GPL21311
      PacBio Sequel II System:
        description: PacBio Sequel II System
      PacBio Sequel IIe System:
        description: PacBio Sequel IIe System
      Pannoramic 250 Flash:
        description: Digital slide scanner for high-throughput digital pathology.
        source: https://www.3dhistech.com/research/pannoramic-digital-slide-scanners/pannoramic-250-flash-iii/
      Perlegen 300Karray:
        description: ''
      Philips Achieva 1.5T:
        source:
      Philips Achieva 3T:
        description: Complete 3T MRI system, it offers an extremely broad clinical reach from routine head, spine and musculoskeletal imaging to the most advanced exams.
        source: https://clinicalimagingsystems.com/product/philips-achieva-3-0t-mri-scanner/
      Philips FEI Tecnai 12:
        description: PHILIPS / FEI Tecnai 12 is a scanning electron microscope (SEM) designed to provide high performance imaging, boasting high resolution and contrast.
        source: https://caeonline.com/buy/scanning-electron-microscopes/philips-fei-tecnai-12/293646081
      Philips Intera Achieva 3T:
        description: "A Philips Intera Achieva is a model that has been upgraded to the Achieva.  The Philips Intera Achievas are ones usually manufactured between 2000-2005, while the true Achievas were manufactured between 2005-2009. \n"
        source: https://www.atlantisworldwide.com/atlantis_products/philips-intera-achieva/
      Philips Ingenia 1.5T:
        source: https://www.philips.co.uk/healthcare/product/HC781341/ingenia-15t-mr-system
      Philips Ingenia 3T:
        source: ""
      Philips Panorama 1.0T:
        description: A conventional MRI scanner from Philips.
      Promega GloMax Discover:
        description: (From vendor) Microplate reader with high-performance luminescence, fluorescence, UV-Visible absorbance, BRET and FRET, two-color filtered luminescence and kinetic measurement capabilities.
        source: https://www.promega.com/products/microplate-readers-fluorometers-luminometers/microplate-readers/glomax-discover-system/?catNum=GM3000
      Q Exative HF:
        description: Thermo scientific Q Exative
        meaning: http://purl.obolibrary.org/obo/MS_10025223
      Scale:
        description: General instrument or machine for mass measurements.
        meaning: http://purl.obolibrary.org/obo/MMO_0000217
      Siemens Avanto 1.5T:
        source: https://www.siemens-healthineers.com/en-us/magnetic-resonance-imaging/0-35-to-1-5t-mri-scanner/magnetom-avanto
      Siemens Avanto Fit 1.5T:
        source: https://www.siemens-healthineers.com/en-us/magnetic-resonance-imaging/options-and-upgrades/upgrades/magnetom-avanto-fit-a-biomatrix-system
      Siemens Magnetom Aera 1.5T:
        description: A Siemens model of open bore MRI systems for clinical oncology.
        source: https://www.oncologysystems.com/resources/mri-system-guides/siemens-open-bore-mri-systems-comparison-chart
      Siemens Magnetom Espree 1.5T:
        description: A Siemens model of open bore MRI systems for clinical oncology.
        source: https://www.oncologysystems.com/resources/mri-system-guides/siemens-open-bore-mri-systems-comparison-chart
      Siemens Magnetom Prisma 3T:
        description: A Siemens model of open bore MRI systems for clinical oncology.
        source: https://www.oncologysystems.com/resources/mri-system-guides/siemens-open-bore-mri-systems-comparison-chart
      Siemens Magnetom Skyra 3T:
        description: A Siemens model of open bore MRI systems for clinical oncology.
        source: https://www.oncologysystems.com/resources/mri-system-guides/siemens-open-bore-mri-systems-comparison-chart
      Siemens Magnetom Trio 3T:
        source: https://www.siemens-healthineers.com/en-us/refurbished-systems-medical-imaging-and-therapy/ecoline-refurbished-systems/magnetic-resoncance-imaging-ecoline/magnetom-trio-3t-eco
      Siemens Magnetom Verio 3T:
        description: A Siemens model of open bore MRI systems for clinical oncology.
        source: https://www.oncologysystems.com/resources/mri-system-guides/siemens-open-bore-mri-systems-comparison-chart
      Siemens Magnetom Prisma Fit 3T:
        source: https://www.imaging.psu.edu/facilities/3t-mri/siemens-3t-magnetom-prisma-fit
      Spectramax M Series:
        description: A Spectramax M Series Microplate Reader
        source: https://www.moleculardevices.com/products/microplate-readers/multi-mode-readers/spectramax-m-series-readers
      TOOsonix System ONE-M:
        description: High intensity focused ultrasound (HIFU) technology which delivers highly accurate and non-invasive ultrasound energy to target areas within the human skin.
        source: https://www.toosonix.com/
      Toshiba Vantage Titan 1.5T:
        source: https://www.oncologysystems.com/inventory/medical-equipment-for-sale/used-mri-systems/toshiba-vantage-titan-wide-bore-1-5t-mri-systems
      Varioskan LUX:
        description: Microplate reader for ELISAs, etc.
        source: https://www.thermofisher.com/us/en/home/life-science/lab-equipment/microplate-instruments/plate-readers/models/varioskan.html
      Vectra H1 3D Imaging System:
        description: (From vendor) Handheld imaging system for clinical-quality 3D imaging; applications for facial aesthetics and clinical documention.
        source: https://www.canfieldsci.com/imaging-systems/vectra-h1-3d-imaging-system/
      Ventana Benchmark XT:
        description: An instrument for automatic preparation of tissues throughout process of baking, deparaffisation up to staining, with the ability to work both IHC and ISH methods at the same time, thus allowing increasing menu of tests that will work as well to process more tissues, more effectively and in a shorter time.
        source: https://www.adriamed.mk/en/tissue-diagnostics-ventana-benchmark-xt/
      Vevo 3100 Imaging System:
        description: (From vendor) A micro-ultrasound imaging system for anatomical, hemodynamic, functional, and molecular data all in one platform.
        source: https://www.visualsonics.com/product/imaging-systems/vevo-3100
      XF24 Extracellular Flux Analyzer:
        description: measures real time kinetic of the media flux in live cellular environment to determine in vitro oxygen consumption rate (OCR), and extracellular acidification rate (ECAR), in order to assess cellular metabolic functions such as oxidative phosphorylation, glycolysis, and fatty acid oxidation. XFe-24 assays apply to all fields of biomedical research.
        source: https://cehs.unl.edu/borc/xfe-24-extracellular-flux-analyzer-seahorse-bioscience/
      Zeiss LSM:
        description: Zeiss Confocal Microscope -- use when model number is not important.
      Zeiss LSM 700:
        description: A Zeiss Confocal Microscope
      Zeiss LSM 980:
        description: A Zeiss Confocal Microscope
        source: https://pages.zeiss.com/rs/896-XMS-794/images/ZEISS-Microscopy_Product-Brochure_ZEISS-LSM-980.pdf
      Zeno Electronic Walkway:
        description: System for gait analysis.
        source: https://pubmed.ncbi.nlm.nih.gov/29286982/
      ZetaView:
        source: https://particle-metrix.com/zetaview/
  License:
    description: License attached to the data. If indicates UNKNOWN or RESTRICTED-USE, data may not be used without further contact for terms.
    notes:
      - https://libanswers.ucalgary.ca/faq/200582
      - https://resources.data.gov/open-licenses/
      - https://the-turing-way.netlify.app/reproducible-research/licensing/licensing-data.html
      - https://help.figshare.com/article/what-is-the-most-appropriate-licence-for-my-research
    permissible_values:
      UNKNOWN:
        description: The license for the dataset is not known.
      RESTRICTED-USE:
        description: Contact the data creator regarding restricted usage of the data.
      Public Domain:
        description: Technically not a license, the public domain mark relinquishes all rights to a dataset and dedicates the dataset to the public domain.
        source: https://creativecommons.org/public-domain/pdm/
      CC-0:
        title: Creative Commons Zero
        description: A Creative Commons license and is like a public domain dedication. The copyright holder surrenders rights in a dataset using this license.
        source: https://creativecommons.org/publicdomain/zero/1.0/
      ODC-PDDL:
        title: Open Data Commons Public Domain Dedication and License
        description: >
          This license is one of the Open Data Commons licenses and is like a public domain dedication. The copyright holder surrenders rights in a dataset using this license.

        source: https://opendatacommons.org/licenses/pddl/
      CC-BY:
        title: Creative Commons Attribution 4.0 International
        description: This license is one of the open Creative Commons licenses and allows users to share and adapt the dataset so long as they give credit to the copyright holder.
        source: https://creativecommons.org/licenses/by/4.0/
      ODC-BY:
        title: Open Data Commons Attribution License
        description: This license is one of the Open Data Commons licenses and allows users to share and adapt the dataset as long as they give credit to the copyright holder.
        source: https://opendatacommons.org/licenses/by/
      ODC-ODbL:
        title: Open Data Commons Open Database License
        description: >
          This license is one of the Open Data Commons licenses and allows users to share and adapt the dataset as long as they give credit to the copyright holder and distribute any additions, transformation or changes to the dataset.

        source: https://opendatacommons.org/licenses/odbl/
      CC BY-SA:
        title: Creative Commons Attribution-ShareAlike 4.0 International
        description: >
          This license is one of the open Creative Commons licenses and allows users to share and adapt the dataset as long as they give credit to the copyright holder and distribute any additions, transformations or changes to the dataset under this same https://creativecommons.org/licenses/by/4.0/

        source: https://creativecommons.org/licenses/by-nc-sa/4.0/
      CC BY-NC:
        title: Creative Commons Attribution-NonCommercial 4.0 International
        description: >
          This license is one of the Creative Commons licenses and allows users to share and adapt the dataset if they give credit to the copyright holder and do not use the dataset for any commercial purposes.

        source: https://creativecommons.org/licenses/by-nc/4.0/
      CC BY-ND:
        title: Creative Commons Attribution-NoDerivatives 4.0 International
        description: >
          This license is one of the Creative Commons licenses and allows users to share the dataset if they give credit to copyright holder, but they cannot make any additions, transformations or changes to the dataset under this license.

        source: https://creativecommons.org/licenses/by-nd/4.0/
      CC BY-NC-SA:
        title: Creative Commons Attribution-NonCommercial-ShareAlike 4.0 International
        description: >
          This license is one of the Creative Commons licenses and allows users to share the dataset only if they (1) give credit to the copyright holder, (2) do not use the dataset for any commercial purposes, and (3) distribute any additions, transformations or changes to the dataset under this same license.

        source: https://creativecommons.org/licenses/by-nc-sa/4.0/
      CC BY-NC-ND:
        title: Creative Commons Attribution-NonCommercial-NoDerivatives 4.0 International
        description: >
          This license is one of the Creative Commons licenses and allows users to use only your unmodified dataset if they give credit to the copyright holder and do not share it for commercial purposes. Users cannot make any additions, transformations or changes to the dataset under this license.

        source: https://creativecommons.org/licenses/by-nc-nd/4.0/
  CurationLevelEnum:
    permissible_values:
      Raw:
      Standardized:
      Non-Standardized:
      Unknown:
  StudyLevelEnum:
    permissible_values:
      Patient Registry Study:
      Natural History Study:
      Clinical Trial:
      Unknown:
  AccessTypeEnum:
    description: (Draft) Labels for how the AMP-ALS federated network defines access
    permissible_values:
      Federated: Authenticate with passport to provide access.
  CollectionEnum:
    description: Original collection, e.g. the consortium that the dataset comes from.
    permissible_values:
      ALS Knowledge Portal:
        description: Default collection
      Answer ALS:
      CReATe Consortium:
      'Genomic Translation for ALS Care (GTAC)':
      New York Genome Center ALS Consortium:
      National Institutes of Health:
      Project MinE:
  SourceNode:
    description: Source nodes within the federated network.
    permissible_values:
      Critical Path Institute:
        description: https://www.c-path.org/
      Gene Expression Omnibus:
        description: https://www.ncbi.nlm.nih.gov/geo/
      ALS Compute:
        description: https://anvilproject.org/news/2023/09/05/data-release-als-compute-project
      Target ALS:
        description: targetals.org
      Synapse:
        description: synapse.org
  Data:
    description: What the data (file) contains.
    permissible_values:
      immunoassay:
        description: Laboratory test involving interaction of antigens with specific antibodies.
        meaning: http://purl.obolibrary.org/obo/NCIT_C16723
      behavior process:
        description: The action, reaction, or performance of an organism in response to external or internal stimuli.
      clinical:
        description: Data related to patient diagnosis, demographics, exposures, laboratory tests, and family relationships
        source: https://docs.gdc.cancer.gov/Encyclopedia/pages/Clinical_Data
      demographics:
        description: The statistical characterization of human populations or segments of human populations (e.g., characterization by age, sex, race, or income).
        meaning: http://purl.obolibrary.org/obo/NCIT_C16495
      particle characterization:
        description: Data providing information about entities such as composition, structure and defects.
        meaning: http://purl.obolibrary.org/obo/NCIT_C62317
      drugCombinationScreen:
        description: Information on drug sensitivity of more than one compound
        source: https://www.ncbi.nlm.nih.gov/pubmed/29344898
      isoformExpression:
        description: Expression of protein isoforms formed from alternative splicings or other post-translational modifications of a single gene through RNA splicing mechanisms.
        source: https://en.wikipedia.org/wiki/Protein_isoform
      proteomics:
        description: Protein and peptide identification, especially in the study of whole proteomes of organisms.
        meaning: http://edamontology.org/topic_0121
      surveyData:
        description: A data set that contains the outcome of a survey.
        meaning: http://purl.obolibrary.org/obo/OMIABIS_0000060
      kinomics:
        description: Kinomics is the study of protein kinases and protein kinase signaling.
        source: http://www.kinomecore.com/what-is-kinomics/
      SomaticVariants:
        description: Called somatic variants
        source: https://docs.gdc.cancer.gov/Data_Dictionary/viewer/#?view=table-definition-view&id=simple_somatic_mutation
      Volume:
        description: The amount of three dimensional space occupied by an object or the capacity of a space or container.
        meaning: http://purl.obolibrary.org/obo/NCIT_C25335
      characteristic:
        description: Broad data type for measures that can encompass volume, weight, brightness, color, capacity, etc.
        meaning: http://purl.obolibrary.org/obo/NCIT_C25447
      drugScreen:
        description: Information on drug sensitivity and molecular markers of drug response
        source: https://www.ncbi.nlm.nih.gov/pmc/articles/PMC3531057/
      geneExpression:
        description: The analysis of levels and patterns of synthesis of gene products (proteins and functional RNA) including interpretation in functional terms of gene expression data.
        meaning: http://edamontology.org/topic_0203
      AlignedReads:
        description: Aligned reads output from alignment workflows
        meaning: https://docs.gdc.cancer.gov/Data_Dictionary/viewer/#?view=table-definition-view&id=aligned_reads
      genomicFeatures:
        description: Data of sequence feature (continuous extent of biological sequence) that is of genomic origin.
        meaning: http://purl.obolibrary.org/obo/GENO_0000481
        see_also: https://en.wikipedia.org/wiki/General_feature_format
      genomicVariants:
        description: >
          Genomic alterations, including single nucleotide polymorphisms, short indels and structural variants. Use more specific term if possible, esp. if data is only of one specific subset.

        meaning: http://edamontology.org/operation_3227
      raw counts:
        description: The number or amount of something.
        meaning: http://purl.obolibrary.org/obo/NCIT_C25463
      RawIntensities:
        description: Raw intensity values from the instrument.
      NormalizedIntensities:
        description: Normalized intensity values from the instrument/machine.
      Pharmacokinetic Study:
        description: A study of the process by which a drug is absorbed, distributed, metabolized, and eliminated by the body.
        meaning: http://purl.obolibrary.org/obo/NCIT_C49663
      mask image:
        description: Image used as the mask for an image processing operation, such as subtraction.
        meaning: http://dicom.nema.org/resources/ontology/DCM/121321
      chromatinActivity:
        description: Chromatin activity that allow access of condensed genomic DNA and potentially control gene expression.
        meaning: https://en.wikipedia.org/wiki/Chromatin_remodeling
      StructuralVariants:
        description: Genomic variants data that covers deletions, duplications, CNVs, insertions, inversions, and translocations, which may be derived from specialized variant calling workflows.
        source: https://docs.gdc.cancer.gov/Data_Dictionary/viewer/#?view=table-definition-view&id=structural_variation
      GermlineVariants:
        description: Called germline variants
        meaning: https://docs.gdc.cancer.gov/Data_Dictionary/viewer/#?view=table-definition-view&id=simple_germline_variation
      CopyNumberVariants:
        description: Copy number variants
        meaning: https://docs.gdc.cancer.gov/Data_Dictionary/viewer/#?view=table-definition-view&id=copy_number_variation
      image:
        description: Biological or biomedical data that has been rendered into an image.
        meaning: http://edamontology.org/data_2968
      network:
        description: Network data represents connections between entities and are often in graphical format.
        meaning: http://purl.obolibrary.org/obo/NCIT_C61377
      cellularPhysiology:
        description: ''
      metabolomics:
        description: The systematic study of metabolites, the chemical processes they are involved, and the chemical fingerprints of specific cellular processes in a whole cell, tissue, organ or organism.
        meaning: http://edamontology.org/topic_3172
      AnnotatedSomaticVariants:
        description: Somatic variants annotated with some annotation workflow
        meaning: https://docs.gdc.cancer.gov/Data_Dictionary/viewer/#?view=table-definition-view&id=annotated_somatic_mutation
      AnnotatedGermlineVariants:
        description: Germline variants annotated with some annotation workflow
      Weight:
        description: The vertical force exerted by a mass as a result of gravity.
        meaning: http://purl.obolibrary.org/obo/NCIT_C25208
      electrophysiology:
        description: Data generated from an electrophysiology assay.
        notes:
          - ERO has been deprecated and direct URIs no longer work.
        source: https://bioportal.bioontology.org/ontologies/ERO/?p=classes&conceptid=http%3A%2F%2Fpurl.obolibrary.org%2Fobo%2FERO_0000564&jump_to_nav=true
      audio transcript:
        description: ''
      dataIndex:
        description: A data index is information used to help with retrieval of some other data, especially large-scale data that would benefit from such an index. Very common formats are .bai and .tbi.
        meaning: http://edamontology.org/data_0955
      AggregatedData:
        description: Summary or group-level data.
      transcriptomics (nascent):
        description: Nascent transcriptomics data from newly transcribed RNA
      epigenomics:
        description: Study of heritable changes in gene expression without DNA sequence changes
  DataSubtypeEnum:
    permissible_values:
      normalized:
        description: A data set that is produced as the output of a normalization data transformation.
        meaning: http://purl.obolibrary.org/obo/OBI_0000451
      dataMatrix:
        description: A file of data containing multiple values for multiple samples.
      raw:
        description: A data file produced by an instrument, or one with very little subsequent processing.
      processed:
        description: A file of data generated from running one or more bioinformatics methods on a raw file.
      metadata:
        description: A file of clinical, technical, or other parameters that describe a dataset.
      representative:
        description: An activity that stands as an equivalent of something or results in an equivalent; typical of, or the same as, others in a larger group of people or things.
        meaning: http://purl.obolibrary.org/obo/NCIT_C67045
      bulk:
        description: Bulk sample analysis
      single-nucleus:
        description: Single nucleus analysis
      single-cell:
        description: Single cell analysis
  Metadata:
    description: Data that provides information about other data
    source: https://en.wikipedia.org/wiki/Metadata
    permissible_values:
      Descriptive Metadata:
        description: Descriptive information about a resource. It is used for discovery and identification. It includes elements such as title, abstract, author, and keywords.
        comments: The `synapse_manifest.csv` files uploaded by DCA count as Descriptive Metadata
      Structural Metadata:
        description: >
          Metadata about containers of data and indicates how compound objects are put together, for example, how pages are ordered to form chapters.  It describes the types, versions, relationships, and other characteristics of digital materials.

      Administrative Metadata:
        description: Information to help manage a resource, like resource type, permissions, and when and how it was created.
      Reference Metadata:
        description: Information about the contents and quality of statistical data.
      Statistical Metadata:
        description: Also called process data, may describe processes that collect, process, or produce statistical data.
      Legal Metadata:
        description: Provides information about the creator, copyright holder, and public licensing, if provided.
        comments: Can apply to a file with license text.
      Workflow Metadata:
        description: Process data from computational workflows. This is highly related to Statistical Metadata.
        comments: Coined category for use esp. with nextflow metadata files.
  UnknownEnum:
    permissible_values:
      Unknown:
        description: Not known, observed, recorded; or reported as unknown by the data contributor.
        meaning: http://purl.obolibrary.org/obo/NCIT_C17998
  NotApplicableEnum:
    permissible_values:
      Not Applicable:
        description: Not applicable in this context
  FileFormatEnum:
    permissible_values:
      7z:
        description: A compressed archive file format that supports several different data compression, encryption and pre-processing filters.
        meaning: http://purl.obolibrary.org/obo/NCIT_C80224
      DICOM:
        description: A comprehensive set of standards for communications between medical imaging devices, including handling, storing and transmitting information in medical imaging. It includes a file format definition and a network communication protocol.
        meaning: http://purl.obolibrary.org/obo/NCIT_C49059
      MATLAB data:
        description: A MATLAB formatted data file with expected extension “.mat”.
        source: https://synapse.org
      MATLAB script:
        description: A MATLAB script file with expected extension “.m”. Note that files with a “.mat” extension contains MATLAB formatted data.
        source: https://synapse.org
      NWB:
        description: Neurodata Without Borders (NWB) is a data standard for neurophysiology data, designed to store data including from intracellular and extracellular electrophysiology experiments, data from optical physiology experiments, and tracking and stimulus data.
        source: https://www.nwb.org/
      PAR:
        description: This is yet another MRI image format generated by Philips scanners. It is an ASCII header (PAR) plus a binary blob (REC).
        source: https://nipy.org/nibabel/reference/nibabel.parrec.html
      Python script:
        description: Python script with expected extension “.py”.
        source: https://synapse.org
      R script:
        description: R script with expected extension “.R”.
        source: https://synapse.org
      RCC:
        description: Reporter Code Count-A data file (.csv) output by the Nanostring nCounter Digital Analyzer, which contains gene sample information, probe information and probe counts.
        meaning: http://edamontology.org/format_3580
      RData:
        description: The RData format (usually with extension .rdata or .rda) is a format designed for use with R, a system for statistical computation and related graphics, for storing a complete R workspace or selected 'objects' from a workspace in a form that can be loaded back by R.
        source: https://www.loc.gov/preservation/digital/formats/fdd/fdd000470.shtml
      REC:
        description: This is yet another MRI image format generated by Philips scanners. It is an ASCII header (PAR) plus a binary blob (REC).
        source: https://nipy.org/nibabel/reference/nibabel.parrec.html
      SDAT:
        description: Phillips MRS Data File
        source: https://github.com/chenkonturek/MRS_MRI_libs
      SPAR:
        description: Phillips MRS Header File
        source: https://github.com/chenkonturek/MRS_MRI_libs
      Sentrix descriptor file:
        description: A BeadScan specific file needed to perform scan setting checks for different array formats and assay type.
        source: https://support.illumina.com/content/dam/illumina-support/documents/myillumina/dd0aff11-2664-481b-a8ce-26831a907cae/beadscan_3.0_software_addendum.pdf
      ab1:
        description: TAB1 binary format of raw DNA sequence reads (output of Applied Biosystems' sequencing analysis software). Contains an electropherogram and the DNA base sequence.
        meaning: http://edamontology.org/format_3000
      abf:
        description: The Axon Binary File format (ABF) was created for the storage of binary experimental data.
        source: https://mdc.custhelp.com/euf/assets/content/ABFHelp.pdf
      ai:
        description: Adobe Illustrator format
        meaning: http://www.ebi.ac.uk/swo/data/SWO_3000023
      avi:
        description: AVI files can contain both audio and video data in a file container that allows synchronous audio-with-video playback.
        source: https://en.wikipedia.org/wiki/Audio_Video_Interleave
      bai:
        description: BAM indexing format
        meaning: http://edamontology.org/format_3327
      bam:
        description: BAM format, the binary, BGZF-formatted compressed version of SAM format for alignment of nucleotide sequences (e.g. sequencing reads) to (a) reference sequence(s)
        meaning: http://edamontology.org/format_2572
      bash script:
        description: Bash Shell Script
        source: https://en.wikipedia.org/wiki/Shell_script
      bcf:
        description: BCF, the binary version of Variant Call Format (VCF) for sequence variation (indels, polymorphisms, structural variation)
        meaning: http://edamontology.org/format_3016
      bed:
        description: Browser Extensible Data (BED) format of sequence annotation track, typically to be displayed in a genome browser
        meaning: http://edamontology.org/format_3003
      bed broadPeak:
        description: This format is used to provide called regions of signal enrichment based on pooled, normalized (interpreted) data. It is a BED 6+3 format.
        source: http://genome.ucsc.edu/FAQ/FAQformat.html#format13
      bed gappedPeak:
        description: This format is used to provide called regions of signal enrichment based on pooled, normalized (interpreted) data where the regions may be spliced or incorporate gaps in the genomic sequence. It is a BED12+3 format.
        source: http://genome.ucsc.edu/FAQ/FAQformat.html#format14
      bed narrowPeak:
        description: This format is used to provide called peaks of signal enrichment based on pooled, normalized (interpreted) data. It is a BED6+4 format.
        source: http://genome.ucsc.edu/FAQ/FAQformat.html#format12
      bedgraph:
        description: Holds a tab-delimited chromosome /start /end / datavalue dataset. The bedGraph format allows display of continuous-valued data in track format. This display type is useful for probability scores and transcriptome data
        meaning: http://edamontology.org/format_3583
      bgzip:
        description: Blocked GNU Zip format
        meaning: http://edamontology.org/format_3615
      bigwig:
        description: bigWig format for large sequence annotation tracks that consist of a value for each sequence position
        meaning: http://edamontology.org/format_3006
      bmp:
        description: Bitmap image format.
        meaning: http://edamontology.org/format_3592
      bpm:
        description: A beaded pool manifest. Describe the SNP or probe content on a BeadChip or in an assay pool.
        source: https://support.illumina.com/datafiles.html
      cel:
        description: Format of Affymetrix data file of information about (raw) expression levels of the individual probes
        meaning: http://edamontology.org/format_1638
      chp:
        description: CHP file contains probe set analysis results generated from Affymetrix software
      cnn:
        description: Copy number reference profile from CNVKit pipeline.
        source: https://cnvkit.readthedocs.io/en/stable/fileformats.html
      cnr:
        description: Copy number ratios from CNVKit pipeline, storing each bin's proportional weight or reliability.
        source: https://cnvkit.readthedocs.io/en/stable/fileformats.html
      cns:
        description: Segmented log2 ratios from CNVKit pipeline, these represent the most relevant output describing copy number variation.
        source: https://cnvkit.readthedocs.io/en/stable/fileformats.html
      cram:
        description: A CRAM file is a compressed format for storing genomic sequence data.
        notes:
          - ChatGPT (September 25, 2023 Version)
      crai:
        description: A CRAI file is an index for a CRAM file, facilitating fast data retrieval.
        notes:
          - ChatGPT (September 25, 2023 Version)
      csi:
        description: A CSI file is a compressed sequence index used for efficiently accessing genomic data in large datasets.
        notes:
          - ChatGPT (September 25, 2023 Version)
      csv:
        description: Tabular data represented as comma-separated values in a text file
        meaning: http://edamontology.org/format_3752
      ctab:
        description: Gene expression counts file and a specific format of .tsv commonly part of bioinformatics workflows (Stringtie and Ballgown).
        source: https://github.com/alyssafrazee/ballgown#ballgown-readable-expression-output
      czi:
        description: microscopy imaging file format that saves multidimensional images such as time lapse, Z-stacks, multiposition experiments and virtual slides, combined with relevant meta information
        source: https://www.zeiss.com/microscopy/int/products/microscope-software/zen/czi.html
      dat:
        description: Format of Affymetrix data file of raw image data.
        meaning: http://edamontology.org/format_1637
      dna:
        description: Propietary SnapGene file format.
        source: https://www.snapgene.com/guides/convert-genbank-files
      doc:
        description: Microsoft Word document format
      docker image:
        description: >
          A Docker image is a file, comprised of multiple layers, that is used to execute code in a Docker container.  An image is essentially built from the instructions for a complete and executable version of an application, which relies on the host OS kernel

        meaning: http://edamontology.org/format_3973
      dup:
        description: output of the Picard MarkDuplicates tool.
        source: https://software.broadinstitute.org/gatk/documentation/tooldocs/4.0.4.0/picard_sam_markduplicates_MarkDuplicates.php
      edat3:
        description: The .edat3 proprietary format is used to store experiment data that can be analyzed in E-DataAid.
        source: https://support.pstnet.com/hc/en-us/articles/229354727-INFO-E-Prime-file-extensions-18091
      excel:
        description: Microsoft Excel spreadsheet format
      fasta:
        description: FASTA format is a text-based format for representing either nucleotide sequences or peptide sequences, in which nucleotides or amino acids are represented using single-letter codes
        meaning: https://en.wikipedia.org/wiki/FASTA_format
      fastq:
        description: FASTQ format is a text-based format for storing both a biological sequence (usually nucleotide sequence) and its corresponding quality scores. Both the sequence letter and quality score are each encoded with a single ASCII character for brevity
        meaning: https://en.wikipedia.org/wiki/FASTQ_format
      fcs:
        description: Format standard of a digital entity that is conformant with the Flow Cytometry Data File Standard
        meaning: http://purl.obolibrary.org/obo/OBI_0000327
      fig:
        description: Line drawing saved in the Xfig format; stored as a vector image that may include lines, shapes, arcs, splines, arrows, and text objects; may also include images, colors, and patterns.
        source: https://fileinfo.com/extension/fig
      flagstat:
        description: Output of samtools flagstat tool
      gb:
        description: GenBank Sequence Format (GenBank Flat File Format) consists of an annotation section and a sequence section. The start of the annotation section is marked by a line beginning with the word "LOCUS". The start of sequence section is marked by a line beginning with the word "ORIGIN" and the end of the section is marked by a line with only "//".
        source: https://fairsharing.org/833
      gct:
        description: Tab-delimited text files of GenePattern that contain a column for each sample, a row for each gene, and an expression value for each gene in each sample
        meaning: http://edamontology.org/format_3709
      gff3:
        description: Generic Feature Format version 3 (GFF3) of sequence features.
        meaning: http://edamontology.org/format_1975
      gtf:
        description: Gene transfer format (GTF) is a file format used to hold information about gene structure
        meaning: http://edamontology.org/format_2306
        source: https://en.wikipedia.org/wiki/Gene_transfer_format
      gzip:
        description: GZipped format
        meaning: http://purl.obolibrary.org/obo/NCIT_C80220
      hdf5:
        description: >
          HDF5 is the new version, according to the HDF group, a completely different technology (https://support.hdfgroup.org/products/hdf4/ compared to HDF.   An HDF5 file appears to the user as a directed graph. The nodes of this graph are the higher-level HDF5 objects that are exposed by the HDF5 APIs:  Groups, Datasets, Named datatypes.  Currently supported by the Python MDTraj package. HDF5 is a data model, library, and file format for storing and managing data, based on Hierarchical Data Format (HDF).

        meaning: http://edamontology.org/format_3590
        notes:
          - This file format encompasses/includes the h5ad anndata format commonly used for scRNAseq data sharing.
      hdr:
        description: MRI Header file, as in the NIFTI-1 Analyze 7.5 format
        meaning: https://nifti.nimh.nih.gov/pub/dist/src/niftilib/nifti1.h
      hic:
        description: Hi-C contact matrix file
        meaning: https://github.com/theaidenlab/juicer/wiki/Data
      html:
        description: HTML format
        meaning: http://edamontology.org/format_2331
      hyperlink:
        description: A reference (link) from some point in one hypertext document to another document, another place in the same document, or a website.
        meaning: http://purl.obolibrary.org/obo/NCIT_C47919
      idat:
        description: Proprietary file format for (raw) BeadArray data used by genomewide profiling platforms from Illumina Inc. This format is output directly from the scanner and stores summary intensities for each probe-type on an array.
        meaning: http://edamontology.org/format_3578
      idx:
        description: ''
      img:
        description: MRI Data file, as in the NIFTI-1 Analyze 7.5 format
        meaning: https://nifti.nimh.nih.gov/pub/dist/src/niftilib/nifti1.h
      jpg:
        description: Joint Picture Group file format for lossy graphics file.
        meaning: http://edamontology.org/format_3579
      js:
        description: File with Javascript code.
      json:
        description: JavaScript Object Notation format; a lightweight, text-based format to represent tree-structured data using key-value pairs.
        meaning: http://edamontology.org/format_3464
      lif:
        description: Leia Image Format (LIF) images are JPEG images with metadata that may contain depth, bokeh data, and one or more images (e.g. stereo images) known as "views".
      locs:
        description: Illumina iScan bead location file.
        source: https://support.illumina.com/content/dam/illumina-support/documents/documentation/system_documentation/iscan/iscan-system-guide-11313539-01.pdf
      maf:
        description: Multiple Alignment Format (MAF) supporting alignments of whole genomes with rearrangements, directions, multiple pieces to the alignment, and so forth
        meaning: http://edamontology.org/format_3008
      md:
        description: Markdown (MD) is a lightweight markup language with plain text formatting syntax
        source: https://en.wikipedia.org/wiki/Markdown
      mov:
        description: A video file format with the .mov extension
        source: https://synapse.org
      MPEG-4:
        description: A digital multimedia container format most commonly used to store video and audio.
        meaning: http://edamontology.org/format_3997
      msf:
        description: Proprietary mass-spectrometry format of Thermo Scientific's ProteomeDiscoverer software
        meaning: http://edamontology.org/format_3702
      mtx:
        description: Matrix Market Exchange Format
        source: https://math.nist.gov/MatrixMarket/formats.html#MMformat
      mzML:
        description: mzML format for raw spectrometer output data, standardised by HUPO PSI MSS.
        meaning: http://edamontology.org/format_3244
      nii:
        description: NIfTI-1 can store image data from any modality such as PET, MRI, CT, EEG that produces regularly sampled 1-5D rasters.
        source: https://nifti.nimh.nih.gov/nifti-1/documentation/faq
      ome-tiff:
        description: OME-TIFF is a preferred open image format
        meaning: http://edamontology.org/format_3727
      pdf:
        description: Portable Document Format
        meaning: http://edamontology.org/format_3508
      plink:
        description: Any Plink file format (MAP/PED/BED/BIM/FAM)
        source: https://www.cog-genomics.org/plink2/formats
      png:
        description: PNG is a file format for image compression
        meaning: http://edamontology.org/format_3603
      powerpoint:
        description: Microsoft Powerpoint slide format
      pzfx:
        description: A PZFX file is a Prism project created by GraphPad Prism, a scientific application used to analyze and graph data. It contains project data including graphs and layouts, notes, and tables.
        source: https://fileinfo.com/extension/pzfx
      psydat:
        description: TrialHandler or StairHandler object that has been saved to disk with the python cPickle module, ideal for batch analysis and plotting with Python.
        source: https://www.psychopy.org/general/dataOutputs.html
        notes:
          - Not in EDAM as of April 2024.
      raw:
        description: Proprietary file format for mass spectrometry data from Thermo Scientific
        meaning: http://edamontology.org/format_3712
      rds:
        description: R binary data format similar to RData.
        source: https://www.datafiles.samhsa.gov/get-help/format-specific-issues/how-do-i-read-data-r
      recal:
        description: .recal file from GATK VQSR
        meaning: https://software.broadinstitute.org/gatk/documentation/tooldocs/3.8-0/org_broadinstitute_gatk_tools_walkers_variantrecalibration_VariantRecalibrator.php#--recal_file
      rmd:
        description: markdown document specific to r analyses
        meaning: http://rmarkdown.rstudio.com/developer_document_templates.html
      sam:
        description: Sequence Alignment/Map (SAM) format for alignment of nucleotide sequences (e.g. sequencing reads) to (a) reference sequence(s)
        meaning: http://edamontology.org/format_2573
      sav:
        description: The SPSS Statistics File Format is a proprietary binary format, developed and maintained as the native format for the SPSS statistical software application.
        meaning: https://www.loc.gov/preservation/digital/formats/fdd/fdd000469.shtml
      sdf:
        description: SDF is one of a family of chemical-data file formats developed by MDL Information Systems; it is intended especially for structural information.
        meaning: http://edamontology.org/format_3814
      seg:
        description: SEG file (segmented data; .seg or .cbs) is a tab-delimited text file that lists loci and associated numeric values
        meaning: https://software.broadinstitute.org/software/igv/SEG
      sf:
        description: Salmon’s main output is its quantification file. This file is a plain-text, tab-separated file with a single header line (which names all of the columns).
        meaning: https://salmon.readthedocs.io/en/latest/file_formats.html
      sif:
        description: SIF (simple interaction file) Format - a network/pathway format used for instance in cytoscape
        meaning: http://edamontology.org/format_3619
      sqlite:
        description: Data format used by the SQLite database.
        meaning: http://edamontology.org/format_3621
      sra:
        description: SRA archive format (SRA) is the archive format used for input to the NCBI Sequence Read Archive.
        meaning: http://edamontology.org/format_3698
      svg:
        description: Scalable Vector Graphics (SVG) is an XML-based vector image format for two-dimensional graphics with support for interactivity and animation.
        meaning: http://edamontology.org/format_3604
      svs:
        description: A single-file pyramidal tiled TIFF, with non-standard metadata and compression.
        meaning: https://openslide.org/formats/aperio/
      tagAlign:
        description: Tag Alignment provides genomic mapping of short sequence tags.
        meaning: https://genome.ucsc.edu/FAQ/FAQformat.html#format15
      tar:
        description: tape archive
        meaning: https://en.wikipedia.org/wiki/Tar_(computing)
      tbi:
        description: A TBI file is an index for a TABIX-compressed genomic data file, enabling rapid region-based retrieval.
        notes:
          - ChatGPT (September 25, 2023 Version)
      tif:
        description: Tagged Image File Format, abbreviated TIFF or TIF, is a computer file format for storing raster graphics images
        meaning: https://en.wikipedia.org/wiki/TIFF
      tom:
        description: The .tom format is a specialized 3D image export format from the Vectra medical imaging systems that can optionally preserve trimmings and/or landmarks.
        meaning: http://canfieldupgrade.com/assets/media/VECTRA-M3-User-Guide.pdf
      tranches:
        description: .tranches file from GATK VQSR
        meaning: https://software.broadinstitute.org/gatk/documentation/tooldocs/3.8-0/org_broadinstitute_gatk_tools_walkers_variantrecalibration_VariantRecalibrator.php#--tranches_file
      tsv:
        description: Tabular data represented as tab-separated values in a text file
        meaning: http://edamontology.org/format_3475
      txt:
        description: Textual format
        meaning: http://edamontology.org/format_2330
      vcf:
        description: Variant Call Format (VCF) for sequence variation (indels, polymorphisms, structural variation)
        meaning: http://edamontology.org/format_3016
      wiggle:
        description: Wiggle format (WIG) of a sequence annotation track that consists of a value for each sequence position
        meaning: http://edamontology.org/format_3005
      xml:
        description: eXtensible Markup Language (XML) format.
        meaning: http://edamontology.org/format_2332
      yaml:
        description: YAML (YAML Ain't Markup Language) is a human-readable tree-structured data serialisation that is a superset of JSON (as of v1.2).
        meaning: http://edamontology.org/format_3750
      h5:
        description: HDF5 format file, commonly used for single-cell data
        meaning: http://edamontology.org/format_3590
      zip:
        description: zip is a format standard of a digital entity that is conformant with the PKWARE .ZIP file format specification
        meaning: http://purl.obolibrary.org/obo/OBI_0000325
<<<<<<< HEAD
  License:
    description: License attached to the data. If indicates UNKNOWN or RESTRICTED-USE, data may not be used without further contact for terms.
    notes:
      - https://libanswers.ucalgary.ca/faq/200582
      - https://resources.data.gov/open-licenses/
      - https://the-turing-way.netlify.app/reproducible-research/licensing/licensing-data.html
      - https://help.figshare.com/article/what-is-the-most-appropriate-licence-for-my-research
    permissible_values:
      UNKNOWN:
        description: The license for the dataset is not known.
      RESTRICTED-USE:
        description: Contact the data creator regarding restricted usage of the data.
      Public Domain:
        description: Technically not a license, the public domain mark relinquishes all rights to a dataset and dedicates the dataset to the public domain.
        source: https://creativecommons.org/public-domain/pdm/
      CC-0:
        title: Creative Commons Zero
        description: A Creative Commons license and is like a public domain dedication. The copyright holder surrenders rights in a dataset using this license.
        source: https://creativecommons.org/publicdomain/zero/1.0/
      ODC-PDDL:
        title: Open Data Commons Public Domain Dedication and License
        description: >
          This license is one of the Open Data Commons licenses and is like a public domain dedication. The copyright holder surrenders rights in a dataset using this license.

        source: https://opendatacommons.org/licenses/pddl/
      CC-BY:
        title: Creative Commons Attribution 4.0 International
        description: This license is one of the open Creative Commons licenses and allows users to share and adapt the dataset so long as they give credit to the copyright holder.
        source: https://creativecommons.org/licenses/by/4.0/
      ODC-BY:
        title: Open Data Commons Attribution License
        description: This license is one of the Open Data Commons licenses and allows users to share and adapt the dataset as long as they give credit to the copyright holder.
        source: https://opendatacommons.org/licenses/by/
      ODC-ODbL:
        title: Open Data Commons Open Database License
        description: >
          This license is one of the Open Data Commons licenses and allows users to share and adapt the dataset as long as they give credit to the copyright holder and distribute any additions, transformation or changes to the dataset.

        source: https://opendatacommons.org/licenses/odbl/
      CC BY-SA:
        title: Creative Commons Attribution-ShareAlike 4.0 International
        description: >
          This license is one of the open Creative Commons licenses and allows users to share and adapt the dataset as long as they give credit to the copyright holder and distribute any additions, transformations or changes to the dataset under this same https://creativecommons.org/licenses/by/4.0/

        source: https://creativecommons.org/licenses/by-nc-sa/4.0/
      CC BY-NC:
        title: Creative Commons Attribution-NonCommercial 4.0 International
        description: >
          This license is one of the Creative Commons licenses and allows users to share and adapt the dataset if they give credit to the copyright holder and do not use the dataset for any commercial purposes.

        source: https://creativecommons.org/licenses/by-nc/4.0/
      CC BY-ND:
        title: Creative Commons Attribution-NoDerivatives 4.0 International
        description: >
          This license is one of the Creative Commons licenses and allows users to share the dataset if they give credit to copyright holder, but they cannot make any additions, transformations or changes to the dataset under this license.

        source: https://creativecommons.org/licenses/by-nd/4.0/
      CC BY-NC-SA:
        title: Creative Commons Attribution-NonCommercial-ShareAlike 4.0 International
        description: >
          This license is one of the Creative Commons licenses and allows users to share the dataset only if they (1) give credit to the copyright holder, (2) do not use the dataset for any commercial purposes, and (3) distribute any additions, transformations or changes to the dataset under this same license.

        source: https://creativecommons.org/licenses/by-nc-sa/4.0/
      CC BY-NC-ND:
        title: Creative Commons Attribution-NonCommercial-NoDerivatives 4.0 International
        description: >
          This license is one of the Creative Commons licenses and allows users to use only your unmodified dataset if they give credit to the copyright holder and do not share it for commercial purposes. Users cannot make any additions, transformations or changes to the dataset under this license.

        source: https://creativecommons.org/licenses/by-nc-nd/4.0/
  CurationLevelEnum:
    permissible_values:
      Raw:
      Standardized:
      Non-Standardized:
      Unknown:
  StudyLevelEnum:
    permissible_values:
      Patient Registry Study:
      Natural History Study:
      Clinical Trial:
      Unknown:
  AccessTypeEnum:
    description: (Draft) Labels for how the AMP-ALS federated network defines access
    permissible_values:
      Federated: Authenticate with passport to provide access.
  CollectionEnum:
    description: Original collection, e.g. the consortium that the dataset comes from.
    permissible_values:
      ALS Knowledge Portal:
        description: Default collection
      Answer ALS:
      CReATe Consortium:
      'Genomic Translation for ALS Care (GTAC)':
      New York Genome Center ALS Consortium:
      National Institutes of Health:
      Project MinE:
  SourceNode:
    description: Source nodes within the federated network.
    permissible_values:
      Critical Path Institute:
        description: https://www.c-path.org/
      Gene Expression Omnibus:
        description: https://www.ncbi.nlm.nih.gov/geo/
      ALS Compute:
        description: https://anvilproject.org/news/2023/09/05/data-release-als-compute-project
      Target ALS:
        description: targetals.org
      Synapse:
        description: synapse.org
  TreatmentEnum:
    permissible_values:
      control:
        description: Control or untreated condition
      drug_treatment:
        description: Chemical or pharmaceutical treatment
      genetic_modification:
        description: Genetic modification or manipulation
      environmental_stress:
        description: Environmental stress conditions
      other:
        description: Other treatment type
  CellTypeEnum:
    permissible_values:
      primary_cell:
        description: Primary cells directly from tissue
      immortalized_cell_line:
        description: Immortalized cell line
      stem_cell:
        description: Stem cell culture
      differentiated_cell:
        description: Differentiated cell type
      organoid:
        description: Organoid culture
      fibroblasts:
        description: Fibroblast cells
      iPSC:
        description: Induced pluripotent stem cells
      NeuN+ neurons:
        description: NeuN-positive neurons
      neurons:
        description: Neuronal cells
      oligodendrocyte lineage cells:
        description: Cells of oligodendrocyte lineage
      astrocytes:
        description: Astrocyte glial cells
      microglia:
        description: Microglial cells
      other glia:
        description: Other types of glial cells
      other:
        description: Other cell type
  TissueEnum:
    permissible_values:
      brain:
        description: Brain tissue
      spinal_cord:
        description: Spinal cord tissue
      muscle:
        description: Muscle tissue
      blood:
        description: Blood sample
      cell_line:
        description: Cell line culture
      other:
        description: Other tissue type
  OrganEnum:
    permissible_values:
      brain:
        description: Brain
      spinal_cord:
        description: Spinal cord
      muscle:
        description: Muscle
      other:
        description: Other organ
  BiospecimenTypeEnum:
    permissible_values:
      primary cell culture:
        description: Cells cultured directly from tissue
      brain tissue:
        description: Brain tissue specimen
  PrimaryCellSourceEnum:
    permissible_values:
      skin biopsy:
        description: Cells derived from skin biopsy
      fibroblasts:
        description: Fibroblast cell source
  CNSRegionEnum:
    permissible_values:
      middle frontal cortex:
        description: Middle frontal cortex brain region
      primary motor cortex:
        description: Primary motor cortex brain region
      dorsolateral prefrontal cortex:
        description: Dorsolateral prefrontal cortex brain region
  BrodmannAreaEnum:
    permissible_values:
      BA4:
        description: Brodmann area 4 (primary motor cortex)
      BA9:
        description: Brodmann area 9 (dorsolateral prefrontal cortex)
=======
>>>>>>> 421c3222
  SexEnum:
    permissible_values:
      Male:
        description: A person who belongs to the sex that normally produces sperm. The term is used to indicate biological sex distinctions, cultural gender role distinctions, or both.
        meaning: http://purl.obolibrary.org/obo/NCIT_C20197
      Female:
        description: A person who belongs to the sex that normally produces ova. The term is used to indicate biological sex distinctions, or cultural gender role distinctions, or both.
        meaning: http://purl.obolibrary.org/obo/NCIT_C16576
      Unknown:
        description: Sex not reported or unknown
        meaning: http://purl.obolibrary.org/obo/NCIT_C17998
  SpeciesEnum:
    permissible_values:
      Rattus norvegicus:
        description: 'Rattus with taxonomy ID:10116 and Genbank common name: Norway rat'
        meaning: https://www.ncbi.nlm.nih.gov/Taxonomy/Browser/wwwtax.cgi?mode=Info&id=10116&lvl=3&lin=f&keep=1&srchmode=1&unlock
      Gallus gallus:
        description: The common domestic fowl, Chicken.
        meaning: https://www.ncbi.nlm.nih.gov/Taxonomy/Browser/wwwtax.cgi?mode=Info&id=9031
      Pan troglodytes:
        description: 'Pan troglodytes with taxonomy ID: 9598 and Genbank common name: chimpanzee'
        meaning: https://www.ncbi.nlm.nih.gov/Taxonomy/Browser/wwwtax.cgi?mode=Info&id=9598&lvl=3&lin=f&keep=1&srchmode=1&unlock
      Mus musculus (humanized):
        description: 'Mus musculus with taxonomy ID: 10090 and Genbank common name: house mouse'
        meaning: https://www.ncbi.nlm.nih.gov/Taxonomy/Browser/wwwtax.cgi?mode=Info&id=10090&lvl=3&lin=f&keep=1&srchmode=1&unlock
      Homo sapiens:
        description: 'Homo sapiens with taxonomy ID: 9606 and Genbank common name: human'
        meaning: https://www.ncbi.nlm.nih.gov/Taxonomy/Browser/wwwtax.cgi?mode=Info&id=9606&lvl=3&lin=f&keep=1&srchmode=1&unlock
      Danio rerio:
        description: 'Danio rerio with taxonomy ID: 7955 and Genbank common name: zebrafish'
        meaning: https://www.ncbi.nlm.nih.gov/Taxonomy/Browser/wwwtax.cgi?mode=Info&id=7955&lvl=3&lin=f&keep=1&srchmode=1&unlock
      Drosophila melanogaster:
        description: 'Drosophila melanogaster with taxonomy ID: 7227 and Genbank common name: fruit fly'
        meaning: https://www.ncbi.nlm.nih.gov/Taxonomy/Browser/wwwtax.cgi?mode=Info&id=7227&lvl=3&p=has_linkout&p=blast_url&p=genome_blast&p=mapview&lin=f&keep=1&srchmode=1&unlock
      Rhesus macaque:
        description: 'Macaca mulatta with taxonomy ID: 9544 and Genbank common name: Rhesus monkey'
        meaning: https://www.ncbi.nlm.nih.gov/Taxonomy/Browser/wwwtax.cgi?mode=Info&id=9544&lvl=3&p=has_linkout&p=blast_url&p=genome_blast&p=mapview&lin=f&keep=1&srchmode=1&unlock
      Sus scrofa:
        description: 'Sus scrofa with taxonomy ID: 9823 and Genbank common name: pig'
        meaning: https://www.ncbi.nlm.nih.gov/Taxonomy/Browser/wwwtax.cgi?mode=Info&id=9823
      Oryctolagus cuniculus:
        description: 'Oryctolagus cuniculus with taxonomy ID: 9986 and Genbank common name: rabbit'
        meaning: https://www.ncbi.nlm.nih.gov/Taxonomy/Browser/wwwtax.cgi?mode=Info&id=9986&lvl=3&lin=f&keep=1&srchmode=1&unlock
      Mus musculus:
        description: 'Mus musculus with taxonomy ID: 10090 and Genbank common name: house mouse'
        meaning: https://www.ncbi.nlm.nih.gov/Taxonomy/Browser/wwwtax.cgi?mode=Info&id=10090&lvl=3&lin=f&keep=1&srchmode=1&unlock
  DataSourceEnum:
    permissible_values:
      cpath:
        description: Critical Path Institute datasets
      als_compute:
        description: ALS Compute datasets
      geo:
        description: Gene Expression Omnibus datasets
      sra:
        description: Sequence Read Archive datasets
      target_als:
        description: Target ALS datasets
      synapse:
        description: Synapse datasets
      all_als:
        description: ALL ALS datasets
  DiseaseEnum:
    permissible_values:
      Control:
        description: Healthy control
      C9-ALS:
        description: C9orf72-associated ALS
      sporadic ALS:
        description: Sporadic ALS
      FTD:
        description: Frontotemporal dementia
      ALS-FTD:
        description: Combined ALS and FTD
      C9-FTD:
        description: C9orf72-associated FTD
  RaceEnum:
    permissible_values:
      Unknown:
        description: Race/ethnicity unknown or not reported
      White:
        description: White/Caucasian
classes:
  Biospecimen:
    description: Biological specimen information including sample collection, processing, and storage details
    attributes:
      globalBiospecimenId:
        title: Global Biospecimen ID
        range: string
        description: >
          Globally unique identifier for a biospecimen across all data sources. Format: {data_source_prefix}:{dataset_id}:{subject_id}:{biospecimen_id}

        required: false
        pattern: "^[a-zA-Z0-9_-]+:[a-zA-Z0-9_-]+:[a-zA-Z0-9_-]+:[a-zA-Z0-9_-]+$"
      originalBiospecimenId:
        title: Original Biospecimen ID
        range: string
        description: The original biospecimen identifier as provided by the data source
        required: false
      dataSourcePrefix:
        title: Data Source Prefix
        range: DataSourceEnum
        description: Short identifier indicating the data source origin
        required: false
      # Anatomical Information
      tissue:
        title: Tissue Type
        range: string
        description: Type of tissue from which the biospecimen was derived
        required: false
      organ:
        title: Organ
        range: string
        description: Organ from which the biospecimen was derived
        required: false
      treatment:
        title: Treatment
        range: TreatmentEnum
        description: Type of treatment applied to the biospecimen
        required: false
      cellType:
        title: Cell Type
        range: CellTypeEnum
        description: Type of cell or cell line used
        required: false
      biospecimenType:
        title: Biospecimen Type
        range: BiospecimenTypeEnum
        description: Type of biological specimen
        required: false
      isPostMortem:
        title: Post-mortem Status
        range: boolean
        description: Whether specimen was collected post-mortem
        required: false
      primaryCellSource:
        title: Primary Cell Source
        range: PrimaryCellSourceEnum
        description: Source of primary cell culture
        required: false
      biospecimenSubtype:
        title: Biospecimen Subtype
        range: string
        description: More specific biospecimen classification
        required: false
      CNSRegion:
        title: CNS Region
        range: CNSRegionEnum
        description: Central nervous system region
        required: false
      BrodmannArea:
        title: Brodmann Area
        range: BrodmannAreaEnum
        description: Brodmann cortical area designation
        required: false
      ChIPTarget:
        title: ChIP Target
        range: string
        description: Target protein or histone modification for ChIP experiments
        required: false
  Subject:
    description: Individual subject/participant record for various data sources
    attributes:
      globalSubjectId:
        title: Global Subject ID
        range: string
        description: >
          Globally unique identifier for a subject across all data sources.  Format: {data_source_prefix}:{dataset_id}:{original_subject_id}

        required: false
        pattern: "^[a-zA-Z0-9_-]+:[a-zA-Z0-9_-]+:[a-zA-Z0-9_-]+$"
      originalSubjectId:
        title: Original Subject ID
        range: string
        description: Original subject identifier provided by data source.
        required: false
      datasetReference:
        title: Dataset Reference
        range: string
        description: Reference to dataset this subject belongs to
        required: false
      dataSourcePrefix:
        title: Data Source Prefix
        range: DataSourceEnum
        description: Short identifier indicating the data source origin
        required: false
      age:
        title: Age
        range: integer
        description: Age of subject
        required: false
      diseaseDurationYears:
        title: Disease Duration (Years)
        range: float
        description: Duration of disease in years
        required: false
      ageDiseaseOnset:
        title: Age at Disease Onset
        range: integer
        description: Age at disease onset
        required: false
      race:
        title: Race/Ethnicity
        range: RaceEnum
        description: Race/ethnicity of subject
        required: false
      PMI:
        title: Post-mortem Interval
        range: float
        description: Post-mortem interval in hours
        required: false
      disease:
        title: Disease
        range: DiseaseEnum
        description: Disease diagnosis
        required: false
  Dataset:
    description: Model for dataset on the AMP-ALS portal
    notes:
      - There will be mappings available to this target schema from various source schemas stored in Core Models or under mappings/*
    attributes:
      title:
        title: Title
        range: string
        required: true
      description:
        title: Description
        range: string
        description: Blurb for the dataset; should be no more than 500 characters.
        required: false
      alternateName:
        title: Alternate Name
        description: An alternate name that can be used for search and discovery improvement.
        range: string
        required: false
      creator:
        title: Creator
        range: string
        description: Properly formatted name of the organization or person that is creator of the dataset (e.g. "Sage Bionetworks" or "John Doe"), not an id. Most preferred is the project PI or data lead who's responsible for its conception and initial content creation.
        multivalued: true
        required: true
      contributor:
        title: Contributor(s)
        range: string
        description: Institution or person responsible for collecting and managing the files and records in the dataset.
        multivalued: true
        required: false
      # studyId:
      #  title: Study ID
      #  range: string
      #  description: Identifier for the study (project) from which the dataset was derived.
      #  required: true
      measurementTechnique:
        title: Measurement Technique
        range: AssayEnum
        multivalued: true
        description: What's used to generate data in dataset, typically referring to the assay. Omit if not applicable.
      keywords:
        title: Keywords
        range: string
        multivalued: true
        required: true
      subject:
        title: Subject
        range: string
        description: Applicable subject term(s) for dataset cataloging; use the Library of Congress Subject Headings (LCSH) scheme.
        multivalued: true
        required: false
      #dataType:
      #  title: Data Type
      #  range: Data
      #  description: Reflects the data types within the dataset.
      #  multivalued: true
      #  required: true
      species:
        title: Species
        range: SpeciesEnum
        description: Species of the organism(s) from which the data were generated. Omit property if not applicable, such as for data like compounds or other non-biological data.
        multivalued: true
        required: false
      funder:
        title: Funder
        range: string
        multivalued: true
        required: false
      individualCount:
        title: Individual Count
        range: integer
        description: Number of unique individuals included in the dataset (whether as individual-level or as aggregate data). Omit if not applicable/unknown.
        required: false
      #specimenCount:
      #  title: Specimen Count
      #  range: integer
      #  description: Number of unique specimens included in the dataset. Omit if not applicable/unknown.
      #  required: false
      collection:
        title: Collection
        range: CollectionEnum
        description: Associated collection(s)
        multivalued: true
        required: false
      curationLevel:
        title: Curation level
        range: CurationLevelEnum
        description: TBD
        required: false
      studyType:
        title: Study type
        range: StudyLevelEnum
        description: Study type for dataset
        required: false
      datePublished:
        title: Date Published
        description: Date data were published/available on Synapse.
        range: integer
        required: false
      includedInDataCatalog:
        title: Included In Data Catalog
        description: Link(s) to known data catalog(s) the dataset is included in.
        range: string
        required: false
      citation:
        title: Citation
        range: string
        multivalued: true
        description: identifies academic articles that are recommended by the data provider be cited in addition to the dataset itself.
        required: false
      publisher:
        title: Publisher
        range: string
        description: Name of the organization or person responsible for making the dataset available.
        required: false
      license:
        title: License
        range: License
        description: Unless information for license is clear, this should default to UNKNOWN.
        required: false
      source:
        title: Source
        range: string
        description: Host platform from which the dataset was sourced.
        required: true
      url:
        title: URL
        range: string
        description: URL for the original dataset location at source.
        required: true
      sameAs:
        title: Same As
        range: string
        description: Another platform's URI or compact URI for this same resource. See https://www.w3.org/TR/owl-ref/#sameAs-def.
        required: false
      GEOSuperSeries:
        title: GEO SuperSeries
        range: string
        description: GEO SuperSeries identifier
        required: false
      originalSampleName:
        title: Original Sample Name
        range: string
        description: Original sample name from data source
        required: false
      FACSPopulation:
        title: FACS Population
        range: string
        description: FACS-sorted cell population description
        required: false
      #countryOfOrigin:
      #  title: Country of Origin
      #  range: string
      #  description: Origin of individuals from which data were generated. Omit if not applicable/unknown.
      #  multivalued: true
      #  required: false
      #accessType:
      #  title: Access Type
      #  range: AccessTypeEnum
      #  description: Access type for the dataset.
      #  required: true
      #dataUseModifiers:
      #  title: Data Use Modifiers
      #  description: List of data use ontology (DUO) terms that are true for dataset, which describes the allowable scope and terms for data use. Most datasets allow "General Research Use" unless otherwise specified.
      #  range: DuoEnum
      #  multivalued: true
      #  required: false
      #conditionsOfAccess:
      #  title: Conditions of access (Access requirements)
      #  description: Requirements needed to access resource. This could include additional registration, updating profile information, joining a Synapse Team, or using specific authentication methods like 2FA or RAS. Omit property if not applicable/unknown.
      #  range: string
      #  required: false<|MERGE_RESOLUTION|>--- conflicted
+++ resolved
@@ -2092,7 +2092,6 @@
       zip:
         description: zip is a format standard of a digital entity that is conformant with the PKWARE .ZIP file format specification
         meaning: http://purl.obolibrary.org/obo/OBI_0000325
-<<<<<<< HEAD
   License:
     description: License attached to the data. If indicates UNKNOWN or RESTRICTED-USE, data may not be used without further contact for terms.
     notes:
@@ -2294,8 +2293,6 @@
         description: Brodmann area 4 (primary motor cortex)
       BA9:
         description: Brodmann area 9 (dorsolateral prefrontal cortex)
-=======
->>>>>>> 421c3222
   SexEnum:
     permissible_values:
       Male:
